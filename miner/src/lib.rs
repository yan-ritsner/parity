--- conflicted
+++ resolved
@@ -102,13 +102,11 @@
 	/// Will check the seal, but not actually insert the block into the chain.
 	fn submit_seal(&self, chain: &BlockChainClient, pow_hash: H256, seal: Vec<Bytes>) -> Result<(), Error>;
 
-<<<<<<< HEAD
 	/// Get the sealing work package and if `Some`, apply some transform.
 	fn map_sealing_work<F, T>(&self, chain: &BlockChainClient, f: F) -> Option<T> where F: FnOnce(&ClosedBlock) -> T;
-=======
+
 	/// Query pending transactions for hash
 	fn transaction(&self, hash: &H256) -> Option<SignedTransaction>;
->>>>>>> 6b8e7bdf
 }
 
 /// Mining status
