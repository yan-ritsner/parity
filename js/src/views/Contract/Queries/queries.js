// Copyright 2015-2017 Parity Technologies (UK) Ltd.
// This file is part of Parity.

// Parity is free software: you can redistribute it and/or modify
// it under the terms of the GNU General Public License as published by
// the Free Software Foundation, either version 3 of the License, or
// (at your option) any later version.

// Parity is distributed in the hope that it will be useful,
// but WITHOUT ANY WARRANTY; without even the implied warranty of
// MERCHANTABILITY or FITNESS FOR A PARTICULAR PURPOSE.  See the
// GNU General Public License for more details.

// You should have received a copy of the GNU General Public License
// along with Parity.  If not, see <http://www.gnu.org/licenses/>.

import React, { Component, PropTypes } from 'react';
import { FormattedMessage } from 'react-intl';
<<<<<<< HEAD
=======

import { Container, TypedInput } from '@parity/ui';
>>>>>>> c27d96a4

import InputQuery from './inputQuery';

import styles from './queries.css';

export default class Queries extends Component {
  static contextTypes = {
    api: PropTypes.object
  }

  static propTypes = {
    accountsInfo: PropTypes.object.isRequired,
    contract: PropTypes.object,
    values: PropTypes.object
  }

  render () {
    const { contract } = this.props;

    if (!contract) {
      return null;
    }
    const queries = contract.functions
      .filter((fn) => fn.constant)
      .sort(this._sortEntries);

    const noInputQueries = queries
      .slice()
      .filter((fn) => fn.inputs.length === 0)
      .map((fn) => this.renderQuery(fn));

    const withInputQueries = queries
      .slice()
      .filter((fn) => fn.inputs.length > 0)
      .map((fn) => this.renderInputQuery(fn));

    if (queries.length + noInputQueries.length + withInputQueries.length === 0) {
      return null;
    }

    return (
      <Container
        title={
          <FormattedMessage
            id='contract.queries.title'
            defaultMessage='queries'
          />
        }
      >
        <div className={ styles.methods }>
          {
            noInputQueries.length > 0
            ? (
              <div className={ styles.vMethods }>
                { noInputQueries }
              </div>
            )
            : null
          }

          {
            withInputQueries.length > 0
            ? (
              <div className={ styles.hMethods }>
                { withInputQueries }
              </div>
            )
            : null
          }
        </div>
      </Container>
    );
  }

  renderInputQuery (fn) {
    const { abi, name, signature } = fn;
    const { accountsInfo, contract } = this.props;

    return (
      <div className={ styles.container } key={ fn.signature }>
        <InputQuery
          accountsInfo={ accountsInfo }
          className={ styles.method }
          inputs={ abi.inputs }
          outputs={ abi.outputs }
          name={ name }
          signature={ signature }
          contract={ contract }
        />
      </div>
    );
  }

  renderQuery (fn) {
    const { abi } = fn;
    let values = this.props.values[fn.name] || [];

    if (values && typeof values.slice === 'function') {
      values = values.slice();
    }

    return (
      <div
        className={ styles.container }
        key={ fn.signature }
      >
        <Container className={ styles.method }>
          <h3>{ fn.name }</h3>
          <div className={ styles.methodContent }>
            {
              abi.outputs.map((output, index) => this.renderValue(values[index], output, index))
            }
          </div>
        </Container>
      </div>
    );
  }

  renderValue (value, output, key) {
    if (typeof value === 'undefined') {
      return null;
    }

    const { accountsInfo } = this.props;
    const { name, type } = output;
    const label = `${name ? `${name}: ` : ''}${type}`;

    return (
      <TypedInput
        accounts={ accountsInfo }
        allowCopy
        key={ key }
        isEth={ false }
        label={ label }
        param={ output.type }
        readOnly
        value={ value }
      />
    );
  }

  _sortEntries (a, b) {
    return a.name.localeCompare(b.name);
  }
}<|MERGE_RESOLUTION|>--- conflicted
+++ resolved
@@ -16,11 +16,8 @@
 
 import React, { Component, PropTypes } from 'react';
 import { FormattedMessage } from 'react-intl';
-<<<<<<< HEAD
-=======
 
 import { Container, TypedInput } from '@parity/ui';
->>>>>>> c27d96a4
 
 import InputQuery from './inputQuery';
 
