// Copyright 2015-2017 Parity Technologies (UK) Ltd.
// This file is part of Parity.

// Parity is free software: you can redistribute it and/or modify
// it under the terms of the GNU General Public License as published by
// the Free Software Foundation, either version 3 of the License, or
// (at your option) any later version.

// Parity is distributed in the hope that it will be useful,
// but WITHOUT ANY WARRANTY; without even the implied warranty of
// MERCHANTABILITY or FITNESS FOR A PARTICULAR PURPOSE.  See the
// GNU General Public License for more details.

// You should have received a copy of the GNU General Public License
// along with Parity.  If not, see <http://www.gnu.org/licenses/>.

import ReactDOM from 'react-dom';
import React from 'react';
<<<<<<< HEAD
import { BrowserRouter as Router, Route } from 'react-router-dom';
=======
import { Route, Router, hashHistory } from 'react-router';
>>>>>>> c27d96a4

import injectTapEventPlugin from 'react-tap-event-plugin';
injectTapEventPlugin();

import ContractInstances from '@parity/shared/contracts';
import { initStore } from '@parity/shared/redux';
<<<<<<< HEAD

import { api } from './parity';

import ContextProvider from '~/ui/ContextProvider';
import muiTheme from '~/ui/Theme';

=======
import ContextProvider from '@parity/ui/ContextProvider';
import muiTheme from '@parity/ui/Theme';

import { api } from './parity';

>>>>>>> c27d96a4
import Vaults from './vaults';

ContractInstances.get(api);

<<<<<<< HEAD
const store = initStore(api);

ReactDOM.render(
  <ContextProvider api={ api } muiTheme={ muiTheme } store={ store }>
    <Router>
=======
const store = initStore(api, hashHistory);

ReactDOM.render(
  <ContextProvider api={ api } muiTheme={ muiTheme } store={ store }>
    <Router history={ hashHistory }>
>>>>>>> c27d96a4
      <Route path='/' component={ Vaults } />
    </Router>
  </ContextProvider>,
  document.querySelector('#container')
);<|MERGE_RESOLUTION|>--- conflicted
+++ resolved
@@ -16,48 +16,27 @@
 
 import ReactDOM from 'react-dom';
 import React from 'react';
-<<<<<<< HEAD
 import { BrowserRouter as Router, Route } from 'react-router-dom';
-=======
-import { Route, Router, hashHistory } from 'react-router';
->>>>>>> c27d96a4
 
 import injectTapEventPlugin from 'react-tap-event-plugin';
 injectTapEventPlugin();
 
 import ContractInstances from '@parity/shared/contracts';
 import { initStore } from '@parity/shared/redux';
-<<<<<<< HEAD
-
-import { api } from './parity';
-
-import ContextProvider from '~/ui/ContextProvider';
-import muiTheme from '~/ui/Theme';
-
-=======
 import ContextProvider from '@parity/ui/ContextProvider';
 import muiTheme from '@parity/ui/Theme';
 
 import { api } from './parity';
 
->>>>>>> c27d96a4
 import Vaults from './vaults';
 
 ContractInstances.get(api);
 
-<<<<<<< HEAD
 const store = initStore(api);
 
 ReactDOM.render(
   <ContextProvider api={ api } muiTheme={ muiTheme } store={ store }>
     <Router>
-=======
-const store = initStore(api, hashHistory);
-
-ReactDOM.render(
-  <ContextProvider api={ api } muiTheme={ muiTheme } store={ store }>
-    <Router history={ hashHistory }>
->>>>>>> c27d96a4
       <Route path='/' component={ Vaults } />
     </Router>
   </ContextProvider>,
