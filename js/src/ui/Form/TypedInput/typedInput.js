--- conflicted
+++ resolved
@@ -18,22 +18,12 @@
 import { range } from 'lodash';
 import BigNumber from 'bignumber.js';
 
-<<<<<<< HEAD
-import IconButton from 'material-ui/IconButton';
-
 import { fromWei, toWei } from '@parity/api/util/wei';
 import { bytesToHex } from '@parity/api/util/format';
 import { ABI_TYPES, parseAbiType } from '@parity/shared/util/abi';
 import { nodeOrStringProptype } from '@parity/shared/util/proptypes';
 
-=======
-import { fromWei, toWei } from '@parity/api/util/wei';
-import { bytesToHex } from '@parity/api/util/format';
-import { ABI_TYPES, parseAbiType } from '@parity/shared/util/abi';
-import { nodeOrStringProptype } from '@parity/shared/util/proptypes';
-
 import Button from '~/ui/Button';
->>>>>>> c27d96a4
 import Dropdown from '~/ui/Form/Dropdown';
 import Input from '~/ui/Form/Input';
 import InputAddressSelect from '~/ui/Form/InputAddressSelect';
@@ -377,14 +367,8 @@
     );
   }
 
-<<<<<<< HEAD
-  onChangeBool = (event) => {
-    console.log('onChangeBool', event.target);
-    this.props.onChange(event.target.value === 'true');
-=======
   onChangeBool = (event, value) => {
     this.props.onChange(value === 'true');
->>>>>>> c27d96a4
   }
 
   onEthTypeChange = () => {
