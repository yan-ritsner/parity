// Copyright 2015, 2016 Ethcore (UK) Ltd.
// This file is part of Parity.

// Parity is free software: you can redistribute it and/or modify
// it under the terms of the GNU General Public License as published by
// the Free Software Foundation, either version 3 of the License, or
// (at your option) any later version.

// Parity is distributed in the hope that it will be useful,
// but WITHOUT ANY WARRANTY; without even the implied warranty of
// MERCHANTABILITY or FITNESS FOR A PARTICULAR PURPOSE.  See the
// GNU General Public License for more details.

// You should have received a copy of the GNU General Public License
// along with Parity.  If not, see <http://www.gnu.org/licenses/>.

use std::cell::{RefCell, RefMut};
use std::collections::hash_map::Entry;
use common::*;
use engines::Engine;
use executive::{Executive, TransactOptions};
use factory::Factories;
use trace::FlatTrace;
use pod_account::*;
use pod_state::{self, PodState};
use types::state_diff::StateDiff;
use state_db::StateDB;

mod account;
mod substate;

pub use self::account::Account;
pub use self::substate::Substate;

/// Used to return information about an `State::apply` operation.
pub struct ApplyOutcome {
	/// The receipt for the applied transaction.
	pub receipt: Receipt,
	/// The trace for the applied transaction, if None if tracing is disabled.
	pub trace: Vec<FlatTrace>,
}

/// Result type for the execution ("application") of a transaction.
pub type ApplyResult = Result<ApplyOutcome, Error>;

#[derive(Eq, PartialEq, Clone, Copy, Debug)]
/// Account modification state. Used to check if the account was
/// Modified in between commits and overall.
enum AccountState {
	/// Account was loaded from disk and never modified in this state object.
	CleanFresh,
	/// Account was loaded from the global cache and never modified.
	CleanCached,
	/// Account has been modified and is not committed to the trie yet.
	/// This is set if any of the account data is changed, including
	/// storage and code.
	Dirty,
	/// Account was modified and committed to the trie.
	Committed,
}

#[derive(Debug)]
/// In-memory copy of the account data. Holds the optional account
/// and the modification status.
/// Account entry can contain existing (`Some`) or non-existing
/// account (`None`)
struct AccountEntry {
	account: Option<Account>,
	state: AccountState,
}

// Account cache item. Contains account data and
// modification state
impl AccountEntry {
	fn is_dirty(&self) -> bool {
		self.state == AccountState::Dirty
	}

	/// Clone dirty data into new `AccountEntry`. This includes
	/// basic account data and modified storage keys.
	/// Returns None if clean.
	fn clone_if_dirty(&self) -> Option<AccountEntry> {
		match self.is_dirty() {
			true => Some(self.clone_dirty()),
			false => None,
		}
	}

	/// Clone dirty data into new `AccountEntry`. This includes
	/// basic account data and modified storage keys.
	fn clone_dirty(&self) -> AccountEntry {
		AccountEntry {
			account: self.account.as_ref().map(Account::clone_dirty),
			state: self.state,
		}
	}

	// Create a new account entry and mark it as dirty.
	fn new_dirty(account: Option<Account>) -> AccountEntry {
		AccountEntry {
			account: account,
			state: AccountState::Dirty,
		}
	}

	// Create a new account entry and mark it as clean.
	fn new_clean(account: Option<Account>) -> AccountEntry {
		AccountEntry {
			account: account,
			state: AccountState::CleanFresh,
		}
	}

	// Create a new account entry and mark it as clean and cached.
	fn new_clean_cached(account: Option<Account>) -> AccountEntry {
		AccountEntry {
			account: account,
			state: AccountState::CleanCached,
		}
	}

	// Replace data with another entry but preserve storage cache.
	fn overwrite_with(&mut self, other: AccountEntry) {
		self.state = other.state;
		match other.account {
			Some(acc) => match self.account {
				Some(ref mut ours) => {
					ours.overwrite_with(acc);
				},
				None => {},
			},
			None => self.account = None,
		}
	}
}

/// Representation of the entire state of all accounts in the system.
///
/// `State` can work together with `StateDB` to share account cache.
///
/// Local cache contains changes made locally and changes accumulated
/// locally from previous commits. Global cache reflects the database
/// state and never contains any changes.
///
/// Cache items contains account data, or the flag that account does not exist
/// and modification state (see `AccountState`)
///
/// Account data can be in the following cache states:
/// * In global but not local - something that was queried from the database,
/// but never modified
/// * In local but not global - something that was just added (e.g. new account)
/// * In both with the same value - something that was changed to a new value,
/// but changed back to a previous block in the same block (same State instance)
/// * In both with different values - something that was overwritten with a
/// new value.
///
/// All read-only state queries check local cache/modifications first,
/// then global state cache. If data is not found in any of the caches
/// it is loaded from the DB to the local cache.
///
/// **** IMPORTANT *************************************************************
/// All the modifications to the account data must set the `Dirty` state in the
/// `AccountEntry`. This is done in `require` and `require_or_from`. So just
/// use that.
/// ****************************************************************************
///
/// Upon destruction all the local cache data propagated into the global cache.
/// Propagated items might be rejected if current state is non-canonical.
///
/// State snapshotting.
///
/// A new snapshot can be created with `snapshot()`. Snapshots can be
/// created in a hierarchy.
/// When a snapshot is active all changes are applied directly into
/// `cache` and the original value is copied into an active snapshot.
/// Reverting a snapshot with `revert_to_snapshot` involves copying
/// original values from the latest snapshot back into `cache`. The code
/// takes care not to overwrite cached storage while doing that.
/// Snapshot can be discateded with `discard_snapshot`. All of the orignal
/// backed-up values are moved into a parent snapshot (if any).
///
pub struct State {
	db: StateDB,
	root: H256,
	cache: RefCell<HashMap<Address, AccountEntry>>,
	// The original account is preserved in
	snapshots: RefCell<Vec<HashMap<Address, Option<AccountEntry>>>>,
	account_start_nonce: U256,
	factories: Factories,
}

#[derive(Copy, Clone)]
enum RequireCache {
	None,
	CodeSize,
	Code,
}

const SEC_TRIE_DB_UNWRAP_STR: &'static str = "A state can only be created with valid root. Creating a SecTrieDB with a valid root will not fail. \
			 Therefore creating a SecTrieDB with this state's root will not fail.";

impl State {
	/// Creates new state with empty state root
<<<<<<< HEAD
	//#[cfg(test)]
	pub fn new(mut db: Box<JournalDB>, account_start_nonce: U256, factories: Factories) -> State {
=======
	#[cfg(test)]
	pub fn new(mut db: StateDB, account_start_nonce: U256, factories: Factories) -> State {
>>>>>>> 559a4417
		let mut root = H256::new();
		{
			// init trie and reset root too null
			let _ = factories.trie.create(db.as_hashdb_mut(), &mut root);
		}

		State {
			db: db,
			root: root,
			cache: RefCell::new(HashMap::new()),
			snapshots: RefCell::new(Vec::new()),
			account_start_nonce: account_start_nonce,
			factories: factories,
		}
	}

	/// Creates new state with existing state root
	pub fn from_existing(db: StateDB, root: H256, account_start_nonce: U256, factories: Factories) -> Result<State, TrieError> {
		if !db.as_hashdb().contains(&root) {
			return Err(TrieError::InvalidStateRoot(root));
		}

		let state = State {
			db: db,
			root: root,
			cache: RefCell::new(HashMap::new()),
			snapshots: RefCell::new(Vec::new()),
			account_start_nonce: account_start_nonce,
			factories: factories
		};

		Ok(state)
	}

	/// Create a recoverable snaphot of this state.
	pub fn snapshot(&mut self) {
		self.snapshots.borrow_mut().push(HashMap::new());
	}

	/// Merge last snapshot with previous.
	pub fn discard_snapshot(&mut self) {
		// merge with previous snapshot
		let last = self.snapshots.borrow_mut().pop();
		if let Some(mut snapshot) = last {
			if let Some(ref mut prev) = self.snapshots.borrow_mut().last_mut() {
				if prev.is_empty() {
					**prev = snapshot;
				} else {
					for (k, v) in snapshot.drain() {
						prev.entry(k).or_insert(v);
					}
				}
			}
		}
	}

	/// Revert to the last snapshot and discard it.
	pub fn revert_to_snapshot(&mut self) {
		if let Some(mut snapshot) = self.snapshots.borrow_mut().pop() {
			for (k, v) in snapshot.drain() {
				match v {
					Some(v) => {
						match self.cache.borrow_mut().entry(k) {
							Entry::Occupied(mut e) => {
								// Merge snapshotted changes back into the main account
								// storage preserving the cache.
								e.get_mut().overwrite_with(v);
							},
							Entry::Vacant(e) => {
								e.insert(v);
							}
						}
					},
					None => {
						match self.cache.borrow_mut().entry(k) {
							Entry::Occupied(e) => {
								if e.get().is_dirty() {
									e.remove();
								}
							},
							_ => {}
						}
					}
				}
			}
		}
	}

	fn insert_cache(&self, address: &Address, account: AccountEntry) {
		// Dirty account which is not in the cache means this is a new account.
		// It goes directly into the snapshot as there's nothing to rever to.
		//
		// In all other cases account is read as clean first, and after that made
		// dirty in and added to the snapshot with `note_cache`.
		if account.is_dirty() {
			if let Some(ref mut snapshot) = self.snapshots.borrow_mut().last_mut() {
				if !snapshot.contains_key(address) {
					snapshot.insert(address.clone(), self.cache.borrow_mut().insert(address.clone(), account));
					return;
				}
			}
		}
		self.cache.borrow_mut().insert(address.clone(), account);
	}

	fn note_cache(&self, address: &Address) {
		if let Some(ref mut snapshot) = self.snapshots.borrow_mut().last_mut() {
			if !snapshot.contains_key(address) {
				snapshot.insert(address.clone(), self.cache.borrow().get(address).map(AccountEntry::clone_dirty));
			}
		}
	}

	/// Destroy the current object and return root and database.
	pub fn drop(mut self) -> (H256, StateDB) {
		self.propagate_to_global_cache();
		(self.root, self.db)
	}

	/// Return reference to root
	pub fn root(&self) -> &H256 {
		&self.root
	}

	/// Create a new contract at address `contract`. If there is already an account at the address
	/// it will have its code reset, ready for `init_code()`.
	pub fn new_contract(&mut self, contract: &Address, balance: U256) {
		self.insert_cache(contract, AccountEntry::new_dirty(Some(Account::new_contract(balance, self.account_start_nonce))));
	}

	/// Remove an existing account.
	pub fn kill_account(&mut self, account: &Address) {
		self.insert_cache(account, AccountEntry::new_dirty(None));
	}

	/// Determine whether an account exists.
	pub fn exists(&self, a: &Address) -> bool {
		self.ensure_cached(a, RequireCache::None, |a| a.is_some())
	}

	/// Get the balance of account `a`.
	pub fn balance(&self, a: &Address) -> U256 {
		self.ensure_cached(a, RequireCache::None,
			|a| a.as_ref().map_or(U256::zero(), |account| *account.balance()))
	}

	/// Get the nonce of account `a`.
	pub fn nonce(&self, a: &Address) -> U256 {
		self.ensure_cached(a, RequireCache::None,
			|a| a.as_ref().map_or(self.account_start_nonce, |account| *account.nonce()))
	}

	/// Mutate storage of account `address` so that it is `value` for `key`.
	pub fn storage_at(&self, address: &Address, key: &H256) -> H256 {
		// Storage key search and update works like this:
		// 1. If there's an entry for the account in the local cache check for the key and return it if found.
		// 2. If there's an entry for the account in the global cache check for the key or load it into that account.
		// 3. If account is missing in the global cache load it into the local cache and cache the key there.

		// check local cache first without updating
		{
			let local_cache = self.cache.borrow_mut();
			let mut local_account = None;
			if let Some(maybe_acc) = local_cache.get(address) {
				match maybe_acc.account {
					Some(ref account) => {
						if let Some(value) = account.cached_storage_at(key) {
							return value;
						} else {
							local_account = Some(maybe_acc);
						}
					},
					_ => return H256::new(),
				}
			}
			// check the global cache and and cache storage key there if found,
			// otherwise cache the account localy and cache storage key there.
			if let Some(result) = self.db.get_cached(address, |acc| acc.map_or(H256::new(), |a| {
					let account_db = self.factories.accountdb.readonly(self.db.as_hashdb(), a.address_hash(address));
					a.storage_at(account_db.as_hashdb(), key)
				})) {
				return result;
			}
			if let Some(ref mut acc) = local_account {
				if let Some(ref account) = acc.account {
					let account_db = self.factories.accountdb.readonly(self.db.as_hashdb(), account.address_hash(address));
					return account.storage_at(account_db.as_hashdb(), key)
				} else {
					return H256::new()
				}
			}
		}

		// check bloom before any requests to trie
		if !self.db.check_account_bloom(address) { return H256::zero() }

		// account is not found in the global cache, get from the DB and insert into local
		let db = self.factories.trie.readonly(self.db.as_hashdb(), &self.root).expect(SEC_TRIE_DB_UNWRAP_STR);
		let maybe_acc = match db.get(address) {
			Ok(acc) => acc.map(Account::from_rlp),
			Err(e) => panic!("Potential DB corruption encountered: {}", e),
		};
		let r = maybe_acc.as_ref().map_or(H256::new(), |a| {
			let account_db = self.factories.accountdb.readonly(self.db.as_hashdb(), a.address_hash(address));
			a.storage_at(account_db.as_hashdb(), key)
		});
		self.insert_cache(address, AccountEntry::new_clean(maybe_acc));
		r
	}

	/// Get accounts' code.
	pub fn code(&self, a: &Address) -> Option<Arc<Bytes>> {
		self.ensure_cached(a, RequireCache::Code,
			|a| a.as_ref().map_or(None, |a| a.code().clone()))
	}

	pub fn code_hash(&self, a: &Address) -> H256 {
		self.ensure_cached(a, RequireCache::None,
			|a| a.as_ref().map_or(SHA3_EMPTY, |a| a.code_hash()))
	}

	/// Get accounts' code size.
	pub fn code_size(&self, a: &Address) -> Option<usize> {
		self.ensure_cached(a, RequireCache::CodeSize,
			|a| a.as_ref().and_then(|a| a.code_size()))
	}

	/// Add `incr` to the balance of account `a`.
	pub fn add_balance(&mut self, a: &Address, incr: &U256) {
		trace!(target: "state", "add_balance({}, {}): {}", a, incr, self.balance(a));
		if !incr.is_zero() || !self.exists(a) {
			self.require(a, false).add_balance(incr);
		}
	}

	/// Subtract `decr` from the balance of account `a`.
	pub fn sub_balance(&mut self, a: &Address, decr: &U256) {
		trace!(target: "state", "sub_balance({}, {}): {}", a, decr, self.balance(a));
		if !decr.is_zero() || !self.exists(a) {
			self.require(a, false).sub_balance(decr);
		}
	}

	/// Subtracts `by` from the balance of `from` and adds it to that of `to`.
	pub fn transfer_balance(&mut self, from: &Address, to: &Address, by: &U256) {
		self.sub_balance(from, by);
		self.add_balance(to, by);
	}

	/// Increment the nonce of account `a` by 1.
	pub fn inc_nonce(&mut self, a: &Address) {
		self.require(a, false).inc_nonce()
	}

	/// Mutate storage of account `a` so that it is `value` for `key`.
	pub fn set_storage(&mut self, a: &Address, key: H256, value: H256) {
		if self.storage_at(a, &key) != value {
			self.require(a, false).set_storage(key, value)
		}
	}

	/// Initialise the code of account `a` so that it is `code`.
	/// NOTE: Account should have been created with `new_contract`.
	pub fn init_code(&mut self, a: &Address, code: Bytes) {
		self.require_or_from(a, true, || Account::new_contract(0.into(), self.account_start_nonce), |_|{}).init_code(code);
	}

	/// Reset the code of account `a` so that it is `code`.
	pub fn reset_code(&mut self, a: &Address, code: Bytes) {
		self.require_or_from(a, true, || Account::new_contract(0.into(), self.account_start_nonce), |_|{}).reset_code(code);
	}

	/// Execute a given transaction.
	/// This will change the state accordingly.
	pub fn apply(&mut self, env_info: &EnvInfo, engine: &Engine, t: &SignedTransaction, tracing: bool) -> ApplyResult {
//		let old = self.to_pod();

		let options = TransactOptions { tracing: tracing, vm_tracing: false, check_nonce: true };
		let vm_factory = self.factories.vm.clone();
		let e = try!(Executive::new(self, env_info, engine, &vm_factory).transact(t, options));

		// TODO uncomment once to_pod() works correctly.
//		trace!("Applied transaction. Diff:\n{}\n", state_diff::diff_pod(&old, &self.to_pod()));
		try!(self.commit());
		let receipt = Receipt::new(self.root().clone(), e.cumulative_gas_used, e.logs);
		trace!(target: "state", "Transaction receipt: {:?}", receipt);
		Ok(ApplyOutcome{receipt: receipt, trace: e.trace})
	}

	/// Commit accounts to SecTrieDBMut. This is similar to cpp-ethereum's dev::eth::commit.
	/// `accounts` is mutable because we may need to commit the code or storage and record that.
	#[cfg_attr(feature="dev", allow(match_ref_pats))]
	fn commit_into(
		factories: &Factories,
		db: &mut StateDB,
		root: &mut H256,
		accounts: &mut HashMap<Address, AccountEntry>
	) -> Result<(), Error> {
		// first, commit the sub trees.
		for (address, ref mut a) in accounts.iter_mut().filter(|&(_, ref a)| a.is_dirty()) {
			match a.account {
				Some(ref mut account) => {
					db.note_account_bloom(&address);
					let addr_hash = account.address_hash(address);
					let mut account_db = factories.accountdb.create(db.as_hashdb_mut(), addr_hash);
					account.commit_storage(&factories.trie, account_db.as_hashdb_mut());
					account.commit_code(account_db.as_hashdb_mut());
				}
				_ => {}
			}
		}

		{
			let mut trie = factories.trie.from_existing(db.as_hashdb_mut(), root).unwrap();
			for (address, ref mut a) in accounts.iter_mut().filter(|&(_, ref a)| a.is_dirty()) {
				a.state = AccountState::Committed;
				match a.account {
					Some(ref mut account) => {
						try!(trie.insert(address, &account.rlp()));
					},
					None => {
						try!(trie.remove(address));
					},
				}
			}
		}

		Ok(())
	}

	/// Propagate local cache into shared canonical state cache.
	fn propagate_to_global_cache(&mut self) {
		let mut addresses = self.cache.borrow_mut();
		trace!("Committing cache {:?} entries", addresses.len());
		for (address, a) in addresses.drain().filter(|&(_, ref a)| a.state == AccountState::Committed || a.state == AccountState::CleanFresh) {
			self.db.add_to_account_cache(address, a.account, a.state == AccountState::Committed);
		}
	}

	/// Commits our cached account changes into the trie.
	pub fn commit(&mut self) -> Result<(), Error> {
		assert!(self.snapshots.borrow().is_empty());
		Self::commit_into(&self.factories, &mut self.db, &mut self.root, &mut *self.cache.borrow_mut())
	}

	/// Clear state cache
	pub fn clear(&mut self) {
		self.cache.borrow_mut().clear();
	}

	#[cfg(test)]
	#[cfg(feature = "json-tests")]
	/// Populate the state from `accounts`.
	pub fn populate_from(&mut self, accounts: PodState) {
		assert!(self.snapshots.borrow().is_empty());
		for (add, acc) in accounts.drain().into_iter() {
			self.db.note_account_bloom(&add);
			self.cache.borrow_mut().insert(add, AccountEntry::new_dirty(Some(Account::from_pod(acc))));
		}
	}

	/// Populate a PodAccount map from this state.
	pub fn to_pod(&self) -> PodState {
		assert!(self.snapshots.borrow().is_empty());
		// TODO: handle database rather than just the cache.
		// will need fat db.
		PodState::from(self.cache.borrow().iter().fold(BTreeMap::new(), |mut m, (add, opt)| {
			if let Some(ref acc) = opt.account {
				m.insert(add.clone(), PodAccount::from_account(acc));
			}
			m
		}))
	}

	fn query_pod(&mut self, query: &PodState) {
		for (address, pod_account) in query.get() {
			self.ensure_cached(address, RequireCache::Code, |a| {
				if a.is_some() {
					for key in pod_account.storage.keys() {
						self.storage_at(address, key);
					}
				}
			});
		}
	}

	/// Returns a `StateDiff` describing the difference from `orig` to `self`.
	/// Consumes self.
	pub fn diff_from(&self, orig: State) -> StateDiff {
		let pod_state_post = self.to_pod();
		let mut state_pre = orig;
		state_pre.query_pod(&pod_state_post);
		pod_state::diff_pod(&state_pre.to_pod(), &pod_state_post)
	}

	fn update_account_cache(require: RequireCache, account: &mut Account, db: &HashDB) {
		match require {
			RequireCache::None => {},
			RequireCache::Code => {
				account.cache_code(db);
			}
			RequireCache::CodeSize => {
				account.cache_code_size(db);
			}
		}
	}

	/// Check caches for required data
	/// First searches for account in the local, then the shared cache.
	/// Populates local cache if nothing found.
	fn ensure_cached<F, U>(&self, a: &Address, require: RequireCache, f: F) -> U
		where F: Fn(Option<&Account>) -> U {
		// check local cache first
		if let Some(ref mut maybe_acc) = self.cache.borrow_mut().get_mut(a) {
			if let Some(ref mut account) = maybe_acc.account {
				let accountdb = self.factories.accountdb.readonly(self.db.as_hashdb(), account.address_hash(a));
				Self::update_account_cache(require, account, accountdb.as_hashdb());
				return f(Some(account));
			}
			return f(None);
		}
		// check global cache
		let result = self.db.get_cached(a, |mut acc| {
			if let Some(ref mut account) = acc {
				let accountdb = self.factories.accountdb.readonly(self.db.as_hashdb(), account.address_hash(a));
				Self::update_account_cache(require, account, accountdb.as_hashdb());
			}
			f(acc.map(|a| &*a))
		});
		match result {
			Some(r) => r,
			None => {
				// first check bloom if it is not in database for sure
				if !self.db.check_account_bloom(a) { return f(None); }

				// not found in the global cache, get from the DB and insert into local
				let db = self.factories.trie.readonly(self.db.as_hashdb(), &self.root).expect(SEC_TRIE_DB_UNWRAP_STR);
				let mut maybe_acc = match db.get(a) {
					Ok(acc) => acc.map(Account::from_rlp),
					Err(e) => panic!("Potential DB corruption encountered: {}", e),
				};
				if let Some(ref mut account) = maybe_acc.as_mut() {
					let accountdb = self.factories.accountdb.readonly(self.db.as_hashdb(), account.address_hash(a));
					Self::update_account_cache(require, account, accountdb.as_hashdb());
				}
				let r = f(maybe_acc.as_ref());
				self.insert_cache(a, AccountEntry::new_clean(maybe_acc));
				r
			}
		}
	}

	/// Pull account `a` in our cache from the trie DB. `require_code` requires that the code be cached, too.
	fn require<'a>(&'a self, a: &Address, require_code: bool) -> RefMut<'a, Account> {
		self.require_or_from(a, require_code, || Account::new_basic(U256::from(0u8), self.account_start_nonce), |_|{})
	}

	/// Pull account `a` in our cache from the trie DB. `require_code` requires that the code be cached, too.
	/// If it doesn't exist, make account equal the evaluation of `default`.
	fn require_or_from<'a, F: FnOnce() -> Account, G: FnOnce(&mut Account)>(&'a self, a: &Address, require_code: bool, default: F, not_default: G)
		-> RefMut<'a, Account>
	{
		let contains_key = self.cache.borrow().contains_key(a);
		if !contains_key {
			match self.db.get_cached_account(a) {
				Some(acc) => self.insert_cache(a, AccountEntry::new_clean_cached(acc)),
				None => {
					let maybe_acc = if self.db.check_account_bloom(a) {
						let db = self.factories.trie.readonly(self.db.as_hashdb(), &self.root).expect(SEC_TRIE_DB_UNWRAP_STR);
						let maybe_acc = match db.get(a) {
							Ok(Some(acc)) => AccountEntry::new_clean(Some(Account::from_rlp(acc))),
							Ok(None) => AccountEntry::new_clean(None),
							Err(e) => panic!("Potential DB corruption encountered: {}", e),
						};
						maybe_acc
					}
					else {
						AccountEntry::new_clean(None)
					};
					self.insert_cache(a, maybe_acc);
				}
			}
		}
		self.note_cache(a);

		match &mut self.cache.borrow_mut().get_mut(a).unwrap().account {
			&mut Some(ref mut acc) => not_default(acc),
			slot => *slot = Some(default()),
		}

		// at this point the account is guaranteed to be in the cache.
		RefMut::map(self.cache.borrow_mut(), |c| {
			let mut entry = c.get_mut(a).unwrap();
			// set the dirty flag after changing account data.
			entry.state = AccountState::Dirty;
			match entry.account {
				Some(ref mut account) => {
					if require_code {
						let addr_hash = account.address_hash(a);
						let accountdb = self.factories.accountdb.readonly(self.db.as_hashdb(), addr_hash);
						account.cache_code(accountdb.as_hashdb());
					}
					account
				},
				_ => panic!("Required account must always exist; qed"),
			}
		})
	}
}

impl fmt::Debug for State {
	fn fmt(&self, f: &mut fmt::Formatter) -> fmt::Result {
		write!(f, "{:?}", self.cache.borrow())
	}
}

impl Clone for State {
	fn clone(&self) -> State {
		let cache = {
			let mut cache: HashMap<Address, AccountEntry> = HashMap::new();
			for (key, val) in self.cache.borrow().iter() {
				if let Some(entry) = val.clone_if_dirty() {
					cache.insert(key.clone(), entry);
				}
			}
			cache
		};

		State {
			db: self.db.boxed_clone(),
			root: self.root.clone(),
			cache: RefCell::new(cache),
			snapshots: RefCell::new(Vec::new()),
			account_start_nonce: self.account_start_nonce.clone(),
			factories: self.factories.clone(),
		}
	}
}

#[cfg(test)]
mod tests {

use std::sync::Arc;
use std::str::FromStr;
use rustc_serialize::hex::FromHex;
use super::*;
use util::{U256, H256, FixedHash, Address, Hashable};
use tests::helpers::*;
use devtools::*;
use env_info::*;
use spec::*;
use transaction::*;
use util::log::init_log;
use trace::{FlatTrace, TraceError, trace};
use types::executed::CallType;

#[test]
fn should_apply_create_transaction() {
	init_log();

	let temp = RandomTempPath::new();
	let mut state = get_temp_state_in(temp.as_path());

	let mut info = EnvInfo::default();
	info.gas_limit = 1_000_000.into();
	let engine = TestEngine::new(5);

	let t = Transaction {
		nonce: 0.into(),
		gas_price: 0.into(),
		gas: 100_000.into(),
		action: Action::Create,
		value: 100.into(),
		data: FromHex::from_hex("601080600c6000396000f3006000355415600957005b60203560003555").unwrap(),
	}.sign(&"".sha3());

	state.add_balance(t.sender().as_ref().unwrap(), &(100.into()));
	let result = state.apply(&info, &engine, &t, true).unwrap();
	let expected_trace = vec![FlatTrace {
		trace_address: Default::default(),
		subtraces: 0,
		action: trace::Action::Create(trace::Create {
			from: "9cce34f7ab185c7aba1b7c8140d620b4bda941d6".into(),
			value: 100.into(),
			gas: 77412.into(),
			init: vec![96, 16, 128, 96, 12, 96, 0, 57, 96, 0, 243, 0, 96, 0, 53, 84, 21, 96, 9, 87, 0, 91, 96, 32, 53, 96, 0, 53, 85],
		}),
		result: trace::Res::Create(trace::CreateResult {
			gas_used: U256::from(3224),
			address: Address::from_str("8988167e088c87cd314df6d3c2b83da5acb93ace").unwrap(),
			code: vec![96, 0, 53, 84, 21, 96, 9, 87, 0, 91, 96, 32, 53, 96, 0, 53]
		}),
	}];

	assert_eq!(result.trace, expected_trace);
}

#[test]
fn should_work_when_cloned() {
	init_log();

	let a = Address::zero();

	let temp = RandomTempPath::new();
	let mut state = {
		let mut state = get_temp_state_in(temp.as_path());
		assert_eq!(state.exists(&a), false);
		state.inc_nonce(&a);
		state.commit().unwrap();
		state.clone()
	};

	state.inc_nonce(&a);
	state.commit().unwrap();
}

#[test]
fn should_trace_failed_create_transaction() {
	init_log();

	let temp = RandomTempPath::new();
	let mut state = get_temp_state_in(temp.as_path());

	let mut info = EnvInfo::default();
	info.gas_limit = 1_000_000.into();
	let engine = TestEngine::new(5);

	let t = Transaction {
		nonce: 0.into(),
		gas_price: 0.into(),
		gas: 100_000.into(),
		action: Action::Create,
		value: 100.into(),
		data: FromHex::from_hex("5b600056").unwrap(),
	}.sign(&"".sha3());

	state.add_balance(t.sender().as_ref().unwrap(), &(100.into()));
	let result = state.apply(&info, &engine, &t, true).unwrap();
	let expected_trace = vec![FlatTrace {
		trace_address: Default::default(),
		action: trace::Action::Create(trace::Create {
			from: "9cce34f7ab185c7aba1b7c8140d620b4bda941d6".into(),
			value: 100.into(),
			gas: 78792.into(),
			init: vec![91, 96, 0, 86],
		}),
		result: trace::Res::FailedCreate(TraceError::OutOfGas),
		subtraces: 0
	}];

	assert_eq!(result.trace, expected_trace);
}

#[test]
fn should_trace_call_transaction() {
	init_log();

	let temp = RandomTempPath::new();
	let mut state = get_temp_state_in(temp.as_path());

	let mut info = EnvInfo::default();
	info.gas_limit = 1_000_000.into();
	let engine = TestEngine::new(5);

	let t = Transaction {
		nonce: 0.into(),
		gas_price: 0.into(),
		gas: 100_000.into(),
		action: Action::Call(0xa.into()),
		value: 100.into(),
		data: vec![],
	}.sign(&"".sha3());

	state.init_code(&0xa.into(), FromHex::from_hex("6000").unwrap());
	state.add_balance(t.sender().as_ref().unwrap(), &(100.into()));
	let result = state.apply(&info, &engine, &t, true).unwrap();
	let expected_trace = vec![FlatTrace {
		trace_address: Default::default(),
		action: trace::Action::Call(trace::Call {
			from: "9cce34f7ab185c7aba1b7c8140d620b4bda941d6".into(),
			to: 0xa.into(),
			value: 100.into(),
			gas: 79000.into(),
			input: vec![],
			call_type: CallType::Call,
		}),
		result: trace::Res::Call(trace::CallResult {
			gas_used: U256::from(3),
			output: vec![]
		}),
		subtraces: 0,
	}];

	assert_eq!(result.trace, expected_trace);
}

#[test]
fn should_trace_basic_call_transaction() {
	init_log();

	let temp = RandomTempPath::new();
	let mut state = get_temp_state_in(temp.as_path());

	let mut info = EnvInfo::default();
	info.gas_limit = 1_000_000.into();
	let engine = TestEngine::new(5);

	let t = Transaction {
		nonce: 0.into(),
		gas_price: 0.into(),
		gas: 100_000.into(),
		action: Action::Call(0xa.into()),
		value: 100.into(),
		data: vec![],
	}.sign(&"".sha3());

	state.add_balance(t.sender().as_ref().unwrap(), &(100.into()));
	let result = state.apply(&info, &engine, &t, true).unwrap();
	let expected_trace = vec![FlatTrace {
		trace_address: Default::default(),
		action: trace::Action::Call(trace::Call {
			from: "9cce34f7ab185c7aba1b7c8140d620b4bda941d6".into(),
			to: 0xa.into(),
			value: 100.into(),
			gas: 79000.into(),
			input: vec![],
			call_type: CallType::Call,
		}),
		result: trace::Res::Call(trace::CallResult {
			gas_used: U256::from(0),
			output: vec![]
		}),
		subtraces: 0,
	}];

	assert_eq!(result.trace, expected_trace);
}

#[test]
fn should_trace_call_transaction_to_builtin() {
	init_log();

	let temp = RandomTempPath::new();
	let mut state = get_temp_state_in(temp.as_path());

	let mut info = EnvInfo::default();
	info.gas_limit = 1_000_000.into();
	let engine = &*Spec::new_test().engine;

	let t = Transaction {
		nonce: 0.into(),
		gas_price: 0.into(),
		gas: 100_000.into(),
		action: Action::Call(0x1.into()),
		value: 0.into(),
		data: vec![],
	}.sign(&"".sha3());

	let result = state.apply(&info, engine, &t, true).unwrap();

	let expected_trace = vec![FlatTrace {
		trace_address: Default::default(),
		action: trace::Action::Call(trace::Call {
			from: "9cce34f7ab185c7aba1b7c8140d620b4bda941d6".into(),
			to: "0000000000000000000000000000000000000001".into(),
			value: 0.into(),
			gas: 79_000.into(),
			input: vec![],
			call_type: CallType::Call,
		}),
		result: trace::Res::Call(trace::CallResult {
			gas_used: U256::from(3000),
			output: vec![]
		}),
		subtraces: 0,
	}];

	assert_eq!(result.trace, expected_trace);
}

#[test]
fn should_not_trace_subcall_transaction_to_builtin() {
	init_log();

	let temp = RandomTempPath::new();
	let mut state = get_temp_state_in(temp.as_path());

	let mut info = EnvInfo::default();
	info.gas_limit = 1_000_000.into();
	let engine = &*Spec::new_test().engine;

	let t = Transaction {
		nonce: 0.into(),
		gas_price: 0.into(),
		gas: 100_000.into(),
		action: Action::Call(0xa.into()),
		value: 0.into(),
		data: vec![],
	}.sign(&"".sha3());

	state.init_code(&0xa.into(), FromHex::from_hex("600060006000600060006001610be0f1").unwrap());
	let result = state.apply(&info, engine, &t, true).unwrap();

	let expected_trace = vec![FlatTrace {
		trace_address: Default::default(),
		action: trace::Action::Call(trace::Call {
			from: "9cce34f7ab185c7aba1b7c8140d620b4bda941d6".into(),
			to: 0xa.into(),
			value: 0.into(),
			gas: 79000.into(),
			input: vec![],
			call_type: CallType::Call,
		}),
		result: trace::Res::Call(trace::CallResult {
			gas_used: U256::from(28_061),
			output: vec![]
		}),
		subtraces: 0,
	}];

	assert_eq!(result.trace, expected_trace);
}

#[test]
fn should_not_trace_callcode() {
	init_log();

	let temp = RandomTempPath::new();
	let mut state = get_temp_state_in(temp.as_path());

	let mut info = EnvInfo::default();
	info.gas_limit = 1_000_000.into();
	let engine = &*Spec::new_test().engine;

	let t = Transaction {
		nonce: 0.into(),
		gas_price: 0.into(),
		gas: 100_000.into(),
		action: Action::Call(0xa.into()),
		value: 0.into(),
		data: vec![],
	}.sign(&"".sha3());

	state.init_code(&0xa.into(), FromHex::from_hex("60006000600060006000600b611000f2").unwrap());
	state.init_code(&0xb.into(), FromHex::from_hex("6000").unwrap());
	let result = state.apply(&info, engine, &t, true).unwrap();

	let expected_trace = vec![FlatTrace {
		trace_address: Default::default(),
		subtraces: 1,
		action: trace::Action::Call(trace::Call {
			from: "9cce34f7ab185c7aba1b7c8140d620b4bda941d6".into(),
			to: 0xa.into(),
			value: 0.into(),
			gas: 79000.into(),
			input: vec![],
			call_type: CallType::Call,
		}),
		result: trace::Res::Call(trace::CallResult {
			gas_used: 64.into(),
			output: vec![]
		}),
	}, FlatTrace {
		trace_address: vec![0].into_iter().collect(),
		subtraces: 0,
		action: trace::Action::Call(trace::Call {
			from: 0xa.into(),
			to: 0xa.into(),
			value: 0.into(),
			gas: 4096.into(),
			input: vec![],
			call_type: CallType::CallCode,
		}),
		result: trace::Res::Call(trace::CallResult {
			gas_used: 3.into(),
			output: vec![],
		}),
	}];

	assert_eq!(result.trace, expected_trace);
}

#[test]
fn should_not_trace_delegatecall() {
	init_log();

	let temp = RandomTempPath::new();
	let mut state = get_temp_state_in(temp.as_path());

	let mut info = EnvInfo::default();
	info.gas_limit = 1_000_000.into();
	info.number = 0x789b0;
	let engine = &*Spec::new_test().engine;

	println!("schedule.have_delegate_call: {:?}", engine.schedule(&info).have_delegate_call);

	let t = Transaction {
		nonce: 0.into(),
		gas_price: 0.into(),
		gas: 100_000.into(),
		action: Action::Call(0xa.into()),
		value: 0.into(),
		data: vec![],
	}.sign(&"".sha3());

	state.init_code(&0xa.into(), FromHex::from_hex("6000600060006000600b618000f4").unwrap());
	state.init_code(&0xb.into(), FromHex::from_hex("6000").unwrap());
	let result = state.apply(&info, engine, &t, true).unwrap();

	let expected_trace = vec![FlatTrace {
		trace_address: Default::default(),
		subtraces: 1,
		action: trace::Action::Call(trace::Call {
			from: "9cce34f7ab185c7aba1b7c8140d620b4bda941d6".into(),
			to: 0xa.into(),
			value: 0.into(),
			gas: 79000.into(),
			input: vec![],
			call_type: CallType::Call,
		}),
		result: trace::Res::Call(trace::CallResult {
			gas_used: U256::from(61),
			output: vec![]
		}),
	}, FlatTrace {
		trace_address: vec![0].into_iter().collect(),
		subtraces: 0,
		action: trace::Action::Call(trace::Call {
			from: "9cce34f7ab185c7aba1b7c8140d620b4bda941d6".into(),
			to: 0xa.into(),
			value: 0.into(),
			gas: 32768.into(),
			input: vec![],
			call_type: CallType::DelegateCall,
		}),
		result: trace::Res::Call(trace::CallResult {
			gas_used: 3.into(),
			output: vec![],
		}),
	}];

	assert_eq!(result.trace, expected_trace);
}

#[test]
fn should_trace_failed_call_transaction() {
	init_log();

	let temp = RandomTempPath::new();
	let mut state = get_temp_state_in(temp.as_path());

	let mut info = EnvInfo::default();
	info.gas_limit = 1_000_000.into();
	let engine = TestEngine::new(5);

	let t = Transaction {
		nonce: 0.into(),
		gas_price: 0.into(),
		gas: 100_000.into(),
		action: Action::Call(0xa.into()),
		value: 100.into(),
		data: vec![],
	}.sign(&"".sha3());

	state.init_code(&0xa.into(), FromHex::from_hex("5b600056").unwrap());
	state.add_balance(t.sender().as_ref().unwrap(), &(100.into()));
	let result = state.apply(&info, &engine, &t, true).unwrap();
	let expected_trace = vec![FlatTrace {
		trace_address: Default::default(),
		action: trace::Action::Call(trace::Call {
			from: "9cce34f7ab185c7aba1b7c8140d620b4bda941d6".into(),
			to: 0xa.into(),
			value: 100.into(),
			gas: 79000.into(),
			input: vec![],
			call_type: CallType::Call,
		}),
		result: trace::Res::FailedCall(TraceError::OutOfGas),
		subtraces: 0,
	}];

	assert_eq!(result.trace, expected_trace);
}

#[test]
fn should_trace_call_with_subcall_transaction() {
	init_log();

	let temp = RandomTempPath::new();
	let mut state = get_temp_state_in(temp.as_path());

	let mut info = EnvInfo::default();
	info.gas_limit = 1_000_000.into();
	let engine = TestEngine::new(5);

	let t = Transaction {
		nonce: 0.into(),
		gas_price: 0.into(),
		gas: 100_000.into(),
		action: Action::Call(0xa.into()),
		value: 100.into(),
		data: vec![],
	}.sign(&"".sha3());

	state.init_code(&0xa.into(), FromHex::from_hex("60006000600060006000600b602b5a03f1").unwrap());
	state.init_code(&0xb.into(), FromHex::from_hex("6000").unwrap());
	state.add_balance(t.sender().as_ref().unwrap(), &(100.into()));
	let result = state.apply(&info, &engine, &t, true).unwrap();

	let expected_trace = vec![FlatTrace {
		trace_address: Default::default(),
		subtraces: 1,
		action: trace::Action::Call(trace::Call {
			from: "9cce34f7ab185c7aba1b7c8140d620b4bda941d6".into(),
			to: 0xa.into(),
			value: 100.into(),
			gas: 79000.into(),
			input: vec![],
			call_type: CallType::Call,
		}),
		result: trace::Res::Call(trace::CallResult {
			gas_used: U256::from(69),
			output: vec![]
		}),
	}, FlatTrace {
		trace_address: vec![0].into_iter().collect(),
		subtraces: 0,
		action: trace::Action::Call(trace::Call {
			from: 0xa.into(),
			to: 0xb.into(),
			value: 0.into(),
			gas: 78934.into(),
			input: vec![],
			call_type: CallType::Call,
		}),
		result: trace::Res::Call(trace::CallResult {
			gas_used: U256::from(3),
			output: vec![]
		}),
	}];

	assert_eq!(result.trace, expected_trace);
}

#[test]
fn should_trace_call_with_basic_subcall_transaction() {
	init_log();

	let temp = RandomTempPath::new();
	let mut state = get_temp_state_in(temp.as_path());

	let mut info = EnvInfo::default();
	info.gas_limit = 1_000_000.into();
	let engine = TestEngine::new(5);

	let t = Transaction {
		nonce: 0.into(),
		gas_price: 0.into(),
		gas: 100_000.into(),
		action: Action::Call(0xa.into()),
		value: 100.into(),
		data: vec![],
	}.sign(&"".sha3());

	state.init_code(&0xa.into(), FromHex::from_hex("60006000600060006045600b6000f1").unwrap());
	state.add_balance(t.sender().as_ref().unwrap(), &(100.into()));
	let result = state.apply(&info, &engine, &t, true).unwrap();
	let expected_trace = vec![FlatTrace {
		trace_address: Default::default(),
		subtraces: 1,
		action: trace::Action::Call(trace::Call {
			from: "9cce34f7ab185c7aba1b7c8140d620b4bda941d6".into(),
			to: 0xa.into(),
			value: 100.into(),
			gas: 79000.into(),
			input: vec![],
			call_type: CallType::Call,
		}),
		result: trace::Res::Call(trace::CallResult {
			gas_used: U256::from(31761),
			output: vec![]
		}),
	}, FlatTrace {
		trace_address: vec![0].into_iter().collect(),
		subtraces: 0,
		action: trace::Action::Call(trace::Call {
			from: 0xa.into(),
			to: 0xb.into(),
			value: 69.into(),
			gas: 2300.into(),
			input: vec![],
			call_type: CallType::Call,
		}),
		result: trace::Res::Call(trace::CallResult::default()),
	}];

	assert_eq!(result.trace, expected_trace);
}

#[test]
fn should_not_trace_call_with_invalid_basic_subcall_transaction() {
	init_log();

	let temp = RandomTempPath::new();
	let mut state = get_temp_state_in(temp.as_path());

	let mut info = EnvInfo::default();
	info.gas_limit = 1_000_000.into();
	let engine = TestEngine::new(5);

	let t = Transaction {
		nonce: 0.into(),
		gas_price: 0.into(),
		gas: 100_000.into(),
		action: Action::Call(0xa.into()),
		value: 100.into(),
		data: vec![],
	}.sign(&"".sha3());

	state.init_code(&0xa.into(), FromHex::from_hex("600060006000600060ff600b6000f1").unwrap());	// not enough funds.
	state.add_balance(t.sender().as_ref().unwrap(), &(100.into()));
	let result = state.apply(&info, &engine, &t, true).unwrap();
	let expected_trace = vec![FlatTrace {
		trace_address: Default::default(),
		subtraces: 0,
		action: trace::Action::Call(trace::Call {
			from: "9cce34f7ab185c7aba1b7c8140d620b4bda941d6".into(),
			to: 0xa.into(),
			value: 100.into(),
			gas: 79000.into(),
			input: vec![],
			call_type: CallType::Call,
		}),
		result: trace::Res::Call(trace::CallResult {
			gas_used: U256::from(31761),
			output: vec![]
		}),
	}];

	assert_eq!(result.trace, expected_trace);
}

#[test]
fn should_trace_failed_subcall_transaction() {
	init_log();

	let temp = RandomTempPath::new();
	let mut state = get_temp_state_in(temp.as_path());

	let mut info = EnvInfo::default();
	info.gas_limit = 1_000_000.into();
	let engine = TestEngine::new(5);

	let t = Transaction {
		nonce: 0.into(),
		gas_price: 0.into(),
		gas: 100_000.into(),
		action: Action::Call(0xa.into()),
		value: 100.into(),
		data: vec![],//600480600b6000396000f35b600056
	}.sign(&"".sha3());

	state.init_code(&0xa.into(), FromHex::from_hex("60006000600060006000600b602b5a03f1").unwrap());
	state.init_code(&0xb.into(), FromHex::from_hex("5b600056").unwrap());
	state.add_balance(t.sender().as_ref().unwrap(), &(100.into()));
	let result = state.apply(&info, &engine, &t, true).unwrap();
	let expected_trace = vec![FlatTrace {
		trace_address: Default::default(),
		subtraces: 1,
		action: trace::Action::Call(trace::Call {
			from: "9cce34f7ab185c7aba1b7c8140d620b4bda941d6".into(),
			to: 0xa.into(),
			value: 100.into(),
			gas: 79000.into(),
			input: vec![],
			call_type: CallType::Call,
		}),
		result: trace::Res::Call(trace::CallResult {
			gas_used: U256::from(79_000),
			output: vec![]
		}),
	}, FlatTrace {
		trace_address: vec![0].into_iter().collect(),
		subtraces: 0,
		action: trace::Action::Call(trace::Call {
			from: 0xa.into(),
			to: 0xb.into(),
			value: 0.into(),
			gas: 78934.into(),
			input: vec![],
			call_type: CallType::Call,
		}),
		result: trace::Res::FailedCall(TraceError::OutOfGas),
	}];

	assert_eq!(result.trace, expected_trace);
}

#[test]
fn should_trace_call_with_subcall_with_subcall_transaction() {
	init_log();

	let temp = RandomTempPath::new();
	let mut state = get_temp_state_in(temp.as_path());

	let mut info = EnvInfo::default();
	info.gas_limit = 1_000_000.into();
	let engine = TestEngine::new(5);

	let t = Transaction {
		nonce: 0.into(),
		gas_price: 0.into(),
		gas: 100_000.into(),
		action: Action::Call(0xa.into()),
		value: 100.into(),
		data: vec![],
	}.sign(&"".sha3());

	state.init_code(&0xa.into(), FromHex::from_hex("60006000600060006000600b602b5a03f1").unwrap());
	state.init_code(&0xb.into(), FromHex::from_hex("60006000600060006000600c602b5a03f1").unwrap());
	state.init_code(&0xc.into(), FromHex::from_hex("6000").unwrap());
	state.add_balance(t.sender().as_ref().unwrap(), &(100.into()));
	let result = state.apply(&info, &engine, &t, true).unwrap();
	let expected_trace = vec![FlatTrace {
		trace_address: Default::default(),
		subtraces: 1,
		action: trace::Action::Call(trace::Call {
			from: "9cce34f7ab185c7aba1b7c8140d620b4bda941d6".into(),
			to: 0xa.into(),
			value: 100.into(),
			gas: 79000.into(),
			input: vec![],
			call_type: CallType::Call,
		}),
		result: trace::Res::Call(trace::CallResult {
			gas_used: U256::from(135),
			output: vec![]
		}),
	}, FlatTrace {
		trace_address: vec![0].into_iter().collect(),
		subtraces: 1,
		action: trace::Action::Call(trace::Call {
			from: 0xa.into(),
			to: 0xb.into(),
			value: 0.into(),
			gas: 78934.into(),
			input: vec![],
			call_type: CallType::Call,
		}),
		result: trace::Res::Call(trace::CallResult {
			gas_used: U256::from(69),
			output: vec![]
		}),
	}, FlatTrace {
		trace_address: vec![0, 0].into_iter().collect(),
		subtraces: 0,
		action: trace::Action::Call(trace::Call {
			from: 0xb.into(),
			to: 0xc.into(),
			value: 0.into(),
			gas: 78868.into(),
			input: vec![],
			call_type: CallType::Call,
		}),
		result: trace::Res::Call(trace::CallResult {
			gas_used: U256::from(3),
			output: vec![]
		}),
	}];

	assert_eq!(result.trace, expected_trace);
}

#[test]
fn should_trace_failed_subcall_with_subcall_transaction() {
	init_log();

	let temp = RandomTempPath::new();
	let mut state = get_temp_state_in(temp.as_path());

	let mut info = EnvInfo::default();
	info.gas_limit = 1_000_000.into();
	let engine = TestEngine::new(5);

	let t = Transaction {
		nonce: 0.into(),
		gas_price: 0.into(),
		gas: 100_000.into(),
		action: Action::Call(0xa.into()),
		value: 100.into(),
		data: vec![],//600480600b6000396000f35b600056
	}.sign(&"".sha3());

	state.init_code(&0xa.into(), FromHex::from_hex("60006000600060006000600b602b5a03f1").unwrap());
	state.init_code(&0xb.into(), FromHex::from_hex("60006000600060006000600c602b5a03f1505b601256").unwrap());
	state.init_code(&0xc.into(), FromHex::from_hex("6000").unwrap());
	state.add_balance(t.sender().as_ref().unwrap(), &(100.into()));
	let result = state.apply(&info, &engine, &t, true).unwrap();

	let expected_trace = vec![FlatTrace {
		trace_address: Default::default(),
		subtraces: 1,
		action: trace::Action::Call(trace::Call {
			from: "9cce34f7ab185c7aba1b7c8140d620b4bda941d6".into(),
			to: 0xa.into(),
			value: 100.into(),
			gas: 79000.into(),
			input: vec![],
			call_type: CallType::Call,
		}),
		result: trace::Res::Call(trace::CallResult {
			gas_used: U256::from(79_000),
			output: vec![]
		})
	}, FlatTrace {
		trace_address: vec![0].into_iter().collect(),
		subtraces: 1,
			action: trace::Action::Call(trace::Call {
			from: 0xa.into(),
			to: 0xb.into(),
			value: 0.into(),
			gas: 78934.into(),
			input: vec![],
			call_type: CallType::Call,
		}),
		result: trace::Res::FailedCall(TraceError::OutOfGas),
	}, FlatTrace {
		trace_address: vec![0, 0].into_iter().collect(),
		subtraces: 0,
		action: trace::Action::Call(trace::Call {
			from: 0xb.into(),
			to: 0xc.into(),
			value: 0.into(),
			gas: 78868.into(),
			call_type: CallType::Call,
			input: vec![],
		}),
		result: trace::Res::Call(trace::CallResult {
			gas_used: U256::from(3),
			output: vec![]
		}),
	}];

	assert_eq!(result.trace, expected_trace);
}

#[test]
fn should_trace_suicide() {
	init_log();

	let temp = RandomTempPath::new();
	let mut state = get_temp_state_in(temp.as_path());

	let mut info = EnvInfo::default();
	info.gas_limit = 1_000_000.into();
	let engine = TestEngine::new(5);

	let t = Transaction {
		nonce: 0.into(),
		gas_price: 0.into(),
		gas: 100_000.into(),
		action: Action::Call(0xa.into()),
		value: 100.into(),
		data: vec![],
	}.sign(&"".sha3());

	state.init_code(&0xa.into(), FromHex::from_hex("73000000000000000000000000000000000000000bff").unwrap());
	state.add_balance(&0xa.into(), &50.into());
	state.add_balance(t.sender().as_ref().unwrap(), &100.into());
	let result = state.apply(&info, &engine, &t, true).unwrap();
	let expected_trace = vec![FlatTrace {
		trace_address: Default::default(),
		subtraces: 1,
		action: trace::Action::Call(trace::Call {
			from: "9cce34f7ab185c7aba1b7c8140d620b4bda941d6".into(),
			to: 0xa.into(),
			value: 100.into(),
			gas: 79000.into(),
			input: vec![],
			call_type: CallType::Call,
		}),
		result: trace::Res::Call(trace::CallResult {
			gas_used: 3.into(),
			output: vec![]
		}),
	}, FlatTrace {
		trace_address: vec![0].into_iter().collect(),
		subtraces: 0,
		action: trace::Action::Suicide(trace::Suicide {
			address: 0xa.into(),
			refund_address: 0xb.into(),
			balance: 150.into(),
		}),
		result: trace::Res::None,
	}];

	assert_eq!(result.trace, expected_trace);
}

#[test]
fn code_from_database() {
	let a = Address::zero();
	let temp = RandomTempPath::new();
	let (root, db) = {
		let mut state = get_temp_state_in(temp.as_path());
		state.require_or_from(&a, false, ||Account::new_contract(42.into(), 0.into()), |_|{});
		state.init_code(&a, vec![1, 2, 3]);
		assert_eq!(state.code(&a), Some(Arc::new([1u8, 2, 3].to_vec())));
		state.commit().unwrap();
		assert_eq!(state.code(&a), Some(Arc::new([1u8, 2, 3].to_vec())));
		state.drop()
	};

	let state = State::from_existing(db, root, U256::from(0u8), Default::default()).unwrap();
	assert_eq!(state.code(&a), Some(Arc::new([1u8, 2, 3].to_vec())));
}

#[test]
fn storage_at_from_database() {
	let a = Address::zero();
	let temp = RandomTempPath::new();
	let (root, db) = {
		let mut state = get_temp_state_in(temp.as_path());
		state.set_storage(&a, H256::from(&U256::from(1u64)), H256::from(&U256::from(69u64)));
		state.commit().unwrap();
		state.drop()
	};

	let s = State::from_existing(db, root, U256::from(0u8), Default::default()).unwrap();
	assert_eq!(s.storage_at(&a, &H256::from(&U256::from(1u64))), H256::from(&U256::from(69u64)));
}

#[test]
fn get_from_database() {
	let a = Address::zero();
	let temp = RandomTempPath::new();
	let (root, db) = {
		let mut state = get_temp_state_in(temp.as_path());
		state.inc_nonce(&a);
		state.add_balance(&a, &U256::from(69u64));
		state.commit().unwrap();
		assert_eq!(state.balance(&a), U256::from(69u64));
		state.drop()
	};

	let state = State::from_existing(db, root, U256::from(0u8), Default::default()).unwrap();
	assert_eq!(state.balance(&a), U256::from(69u64));
	assert_eq!(state.nonce(&a), U256::from(1u64));
}

#[test]
fn remove() {
	let a = Address::zero();
	let mut state_result = get_temp_state();
	let mut state = state_result.reference_mut();
	assert_eq!(state.exists(&a), false);
	state.inc_nonce(&a);
	assert_eq!(state.exists(&a), true);
	assert_eq!(state.nonce(&a), U256::from(1u64));
	state.kill_account(&a);
	assert_eq!(state.exists(&a), false);
	assert_eq!(state.nonce(&a), U256::from(0u64));
}

#[test]
fn remove_from_database() {
	let a = Address::zero();
	let temp = RandomTempPath::new();
	let (root, db) = {
		let mut state = get_temp_state_in(temp.as_path());
		state.inc_nonce(&a);
		state.commit().unwrap();
		assert_eq!(state.exists(&a), true);
		assert_eq!(state.nonce(&a), U256::from(1u64));
		state.drop()
	};

	let (root, db) = {
		let mut state = State::from_existing(db, root, U256::from(0u8), Default::default()).unwrap();
		assert_eq!(state.exists(&a), true);
		assert_eq!(state.nonce(&a), U256::from(1u64));
		state.kill_account(&a);
		state.commit().unwrap();
		assert_eq!(state.exists(&a), false);
		assert_eq!(state.nonce(&a), U256::from(0u64));
		state.drop()
	};

	let state = State::from_existing(db, root, U256::from(0u8), Default::default()).unwrap();
	assert_eq!(state.exists(&a), false);
	assert_eq!(state.nonce(&a), U256::from(0u64));
}

#[test]
fn alter_balance() {
	let mut state_result = get_temp_state();
	let mut state = state_result.reference_mut();
	let a = Address::zero();
	let b = 1u64.into();
	state.add_balance(&a, &U256::from(69u64));
	assert_eq!(state.balance(&a), U256::from(69u64));
	state.commit().unwrap();
	assert_eq!(state.balance(&a), U256::from(69u64));
	state.sub_balance(&a, &U256::from(42u64));
	assert_eq!(state.balance(&a), U256::from(27u64));
	state.commit().unwrap();
	assert_eq!(state.balance(&a), U256::from(27u64));
	state.transfer_balance(&a, &b, &U256::from(18u64));
	assert_eq!(state.balance(&a), U256::from(9u64));
	assert_eq!(state.balance(&b), U256::from(18u64));
	state.commit().unwrap();
	assert_eq!(state.balance(&a), U256::from(9u64));
	assert_eq!(state.balance(&b), U256::from(18u64));
}

#[test]
fn alter_nonce() {
	let mut state_result = get_temp_state();
	let mut state = state_result.reference_mut();
	let a = Address::zero();
	state.inc_nonce(&a);
	assert_eq!(state.nonce(&a), U256::from(1u64));
	state.inc_nonce(&a);
	assert_eq!(state.nonce(&a), U256::from(2u64));
	state.commit().unwrap();
	assert_eq!(state.nonce(&a), U256::from(2u64));
	state.inc_nonce(&a);
	assert_eq!(state.nonce(&a), U256::from(3u64));
	state.commit().unwrap();
	assert_eq!(state.nonce(&a), U256::from(3u64));
}

#[test]
fn balance_nonce() {
	let mut state_result = get_temp_state();
	let mut state = state_result.reference_mut();
	let a = Address::zero();
	assert_eq!(state.balance(&a), U256::from(0u64));
	assert_eq!(state.nonce(&a), U256::from(0u64));
	state.commit().unwrap();
	assert_eq!(state.balance(&a), U256::from(0u64));
	assert_eq!(state.nonce(&a), U256::from(0u64));
}

#[test]
fn ensure_cached() {
	let mut state_result = get_temp_state();
	let mut state = state_result.reference_mut();
	let a = Address::zero();
	state.require(&a, false);
	state.commit().unwrap();
	assert_eq!(state.root().hex(), "0ce23f3c809de377b008a4a3ee94a0834aac8bec1f86e28ffe4fdb5a15b0c785");
}

#[test]
fn snapshot_basic() {
	let mut state_result = get_temp_state();
	let mut state = state_result.reference_mut();
	let a = Address::zero();
	state.snapshot();
	state.add_balance(&a, &U256::from(69u64));
	assert_eq!(state.balance(&a), U256::from(69u64));
	state.discard_snapshot();
	assert_eq!(state.balance(&a), U256::from(69u64));
	state.snapshot();
	state.add_balance(&a, &U256::from(1u64));
	assert_eq!(state.balance(&a), U256::from(70u64));
	state.revert_to_snapshot();
	assert_eq!(state.balance(&a), U256::from(69u64));
}

#[test]
fn snapshot_nested() {
	let mut state_result = get_temp_state();
	let mut state = state_result.reference_mut();
	let a = Address::zero();
	state.snapshot();
	state.snapshot();
	state.add_balance(&a, &U256::from(69u64));
	assert_eq!(state.balance(&a), U256::from(69u64));
	state.discard_snapshot();
	assert_eq!(state.balance(&a), U256::from(69u64));
	state.revert_to_snapshot();
	assert_eq!(state.balance(&a), U256::from(0));
}

#[test]
fn create_empty() {
	let mut state_result = get_temp_state();
	let mut state = state_result.reference_mut();
	state.commit().unwrap();
	assert_eq!(state.root().hex(), "56e81f171bcc55a6ff8345e692c0f86e5b48e01b996cadc001622fb5e363b421");
}

}<|MERGE_RESOLUTION|>--- conflicted
+++ resolved
@@ -201,13 +201,8 @@
 
 impl State {
 	/// Creates new state with empty state root
-<<<<<<< HEAD
-	//#[cfg(test)]
-	pub fn new(mut db: Box<JournalDB>, account_start_nonce: U256, factories: Factories) -> State {
-=======
 	#[cfg(test)]
 	pub fn new(mut db: StateDB, account_start_nonce: U256, factories: Factories) -> State {
->>>>>>> 559a4417
 		let mut root = H256::new();
 		{
 			// init trie and reset root too null
