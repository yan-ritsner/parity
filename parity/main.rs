// Copyright 2015, 2016 Ethcore (UK) Ltd.
// This file is part of Parity.

// Parity is free software: you can redistribute it and/or modify
// it under the terms of the GNU General Public License as published by
// the Free Software Foundation, either version 3 of the License, or
// (at your option) any later version.

// Parity is distributed in the hope that it will be useful,
// but WITHOUT ANY WARRANTY; without even the implied warranty of
// MERCHANTABILITY or FITNESS FOR A PARTICULAR PURPOSE.  See the
// GNU General Public License for more details.

// You should have received a copy of the GNU General Public License
// along with Parity.  If not, see <http://www.gnu.org/licenses/>.

//! Ethcore client application.

#![warn(missing_docs)]
#![cfg_attr(feature="dev", feature(plugin))]
#![cfg_attr(feature="dev", plugin(clippy))]
#![cfg_attr(feature="dev", allow(useless_format))]
extern crate docopt;
extern crate num_cpus;
extern crate rustc_serialize;
extern crate ethcore_util as util;
extern crate ethcore;
extern crate ethsync;
extern crate ethminer;
#[macro_use]
extern crate log as rlog;
extern crate env_logger;
extern crate ctrlc;
extern crate fdlimit;
extern crate daemonize;
extern crate time;
extern crate number_prefix;
extern crate rpassword;
extern crate semver;
extern crate ethcore_ipc as ipc;
extern crate ethcore_ipc_nano as nanoipc;
extern crate serde;
extern crate bincode;

// for price_info.rs
#[macro_use] extern crate hyper;

#[cfg(feature = "rpc")]
extern crate ethcore_rpc as rpc;
#[cfg(feature = "webapp")]
extern crate ethcore_webapp as webapp;

use std::io::{BufRead, BufReader};
use std::fs::File;
use std::net::{SocketAddr, IpAddr};
use std::env;
use std::process::exit;
use std::path::PathBuf;
use env_logger::LogBuilder;
use ctrlc::CtrlC;
use util::*;
use util::panics::{MayPanic, ForwardPanic, PanicHandler};
use util::keys::store::*;
use ethcore::spec::*;
use ethcore::client::*;
use ethcore::service::{ClientService, NetSyncMessage};
use ethcore::ethereum;
use ethsync::{EthSync, SyncConfig, SyncProvider};
use ethminer::{Miner, MinerService};
use docopt::Docopt;
use daemonize::Daemonize;
use number_prefix::{binary_prefix, Standalone, Prefixed};
#[cfg(feature = "rpc")]
use rpc::Server as RpcServer;
#[cfg(feature = "webapp")]
use webapp::Server as WebappServer;

mod price_info;
mod upgrade;
mod hypervisor;

fn die_with_message(msg: &str) -> ! {
	println!("ERROR: {}", msg);
	exit(1);
}

#[macro_export]
macro_rules! die {
	($($arg:tt)*) => (die_with_message(&format!("{}", format_args!($($arg)*))));
}

const USAGE: &'static str = r#"
Parity. Ethereum Client.
  By Wood/Paronyan/Kotewicz/Drwięga/Volf.
  Copyright 2015, 2016 Ethcore (UK) Limited

Usage:
  parity daemon <pid-file> [options]
  parity account (new | list) [options]
  parity [options]

Protocol Options:
  --chain CHAIN            Specify the blockchain type. CHAIN may be either a
                           JSON chain specification file or olympic, frontier,
                           homestead, mainnet, morden, or testnet
                           [default: homestead].
  -d --db-path PATH        Specify the database & configuration directory path
                           [default: $HOME/.parity].
  --keys-path PATH         Specify the path for JSON key files to be found
                           [default: $HOME/.parity/keys].
  --identity NAME          Specify your node's name.

Account Options:
  --unlock ACCOUNTS        Unlock ACCOUNTS for the duration of the execution.
                           ACCOUNTS is a comma-delimited list of addresses.
  --password FILE          Provide a file containing a password for unlocking
                           an account.

Networking Options:
  --port PORT              Override the port on which the node should listen
                           [default: 30303].
  --peers NUM              Try to maintain that many peers [default: 25].
  --nat METHOD             Specify method to use for determining public
                           address. Must be one of: any, none, upnp,
                           extip:<IP> [default: any].
  --network-id INDEX       Override the network identifier from the chain we
                           are on.
  --bootnodes NODES        Override the bootnodes from our chain. NODES should
                           be comma-delimited enodes.
  --no-discovery           Disable new peer discovery.
  --node-key KEY           Specify node secret key, either as 64-character hex
                           string or input to SHA3 operation.

API and Console Options:
  -j --jsonrpc             Enable the JSON-RPC API server.
  --jsonrpc-port PORT      Specify the port portion of the JSONRPC API server
                           [default: 8545].
  --jsonrpc-interface IP   Specify the hostname portion of the JSONRPC API
                           server, IP should be an interface's IP address, or
                           all (all interfaces) or local [default: local].
  --jsonrpc-cors URL       Specify CORS header for JSON-RPC API responses.
  --jsonrpc-apis APIS      Specify the APIs available through the JSONRPC
                           interface. APIS is a comma-delimited list of API
                           name. Possible name are web3, eth and net.
                           [default: web3,eth,net,personal,ethcore].
  -w --webapp              Enable the web applications server (e.g.
                           status page).
  --webapp-port PORT       Specify the port portion of the WebApps server
                           [default: 8080].
  --webapp-interface IP    Specify the hostname portion of the WebApps
                           server, IP should be an interface's IP address, or
                           all (all interfaces) or local [default: local].
  --webapp-user USERNAME   Specify username for WebApps server. It will be
                           used in HTTP Basic Authentication Scheme.
                           If --webapp-pass is not specified you will be
                           asked for password on startup.
  --webapp-pass PASSWORD   Specify password for WebApps server. Use only in
                           conjunction with --webapp-user.

Sealing/Mining Options:
  --force-sealing          Force the node to author new blocks as if it were
                           always sealing/mining.
  --usd-per-tx USD         Amount of USD to be paid for a basic transaction
                           [default: 0.005]. The minimum gas price is set
                           accordingly.
  --usd-per-eth SOURCE     USD value of a single ETH. SOURCE may be either an
                           amount in USD or a web service [default: etherscan].
  --gas-floor-target GAS   Amount of gas per block to target when sealing a new
                           block [default: 4712388].
  --author ADDRESS         Specify the block author (aka "coinbase") address
                           for sending block rewards from sealed blocks
                           [default: 0037a6b811ffeb6e072da21179d11b1406371c63].
  --extra-data STRING      Specify a custom extra-data for authored blocks, no
                           more than 32 characters.

Footprint Options:
  --pruning METHOD         Configure pruning of the state/storage trie. METHOD
                           may be one of auto, archive, basic, fast, light:
                           archive - keep all state trie data. No pruning.
                           basic - reference count in disk DB. Slow but light.
                           fast - maintain journal overlay. Fast but 50MB used.
                           light - early merges with partial tracking. Fast
                           and light. Experimental!
                           auto - use the method most recently synced or
                           default to archive if none synced [default: auto].
  --cache-pref-size BYTES  Specify the prefered size of the blockchain cache in
                           bytes [default: 16384].
  --cache-max-size BYTES   Specify the maximum size of the blockchain cache in
                           bytes [default: 262144].
  --queue-max-size BYTES   Specify the maximum size of memory to use for block
                           queue [default: 52428800].
  --cache MEGABYTES        Set total amount of discretionary memory to use for
                           the entire system, overrides other cache and queue
                           options.

Geth-compatibility Options:
  --datadir PATH           Equivalent to --db-path PATH.
  --testnet                Equivalent to --chain testnet.
  --networkid INDEX        Equivalent to --network-id INDEX.
  --maxpeers COUNT         Equivalent to --peers COUNT.
  --nodekey KEY            Equivalent to --node-key KEY.
  --nodiscover             Equivalent to --no-discovery.
  --rpc                    Equivalent to --jsonrpc.
  --rpcaddr IP             Equivalent to --jsonrpc-interface IP.
  --rpcport PORT           Equivalent to --jsonrpc-port PORT.
  --rpcapi APIS            Equivalent to --jsonrpc-apis APIS.
  --rpccorsdomain URL      Equivalent to --jsonrpc-cors URL.
  --gasprice WEI           Minimum amount of Wei per GAS to be paid for a
                           transaction to be accepted for mining. Overrides
                           --basic-tx-usd.
  --etherbase ADDRESS      Equivalent to --author ADDRESS.
  --extradata STRING       Equivalent to --extra-data STRING.

Miscellaneous Options:
  -l --logging LOGGING     Specify the logging level. Must conform to the same
                           format as RUST_LOG.
  -v --version             Show information about version.
  -h --help                Show this screen.
"#;

#[derive(Debug, RustcDecodable)]
struct Args {
	cmd_daemon: bool,
	cmd_account: bool,
	cmd_new: bool,
	cmd_list: bool,
	arg_pid_file: String,
	flag_chain: String,
	flag_db_path: String,
	flag_identity: String,
	flag_unlock: Option<String>,
	flag_password: Vec<String>,
	flag_cache: Option<usize>,
	flag_keys_path: String,
	flag_bootnodes: Option<String>,
	flag_network_id: Option<String>,
	flag_pruning: String,
	flag_port: u16,
	flag_peers: usize,
	flag_no_discovery: bool,
	flag_nat: String,
	flag_node_key: Option<String>,
	flag_cache_pref_size: usize,
	flag_cache_max_size: usize,
	flag_queue_max_size: usize,
	flag_jsonrpc: bool,
	flag_jsonrpc_interface: String,
	flag_jsonrpc_port: u16,
	flag_jsonrpc_cors: Option<String>,
	flag_jsonrpc_apis: String,
	flag_webapp: bool,
	flag_webapp_port: u16,
	flag_webapp_interface: String,
	flag_webapp_user: Option<String>,
	flag_webapp_pass: Option<String>,
	flag_force_sealing: bool,
	flag_author: String,
	flag_usd_per_tx: String,
	flag_usd_per_eth: String,
	flag_gas_floor_target: String,
	flag_extra_data: Option<String>,
	flag_logging: Option<String>,
	flag_version: bool,
	// geth-compatibility...
	flag_nodekey: Option<String>,
	flag_nodiscover: bool,
	flag_maxpeers: Option<usize>,
	flag_datadir: Option<String>,
	flag_extradata: Option<String>,
	flag_etherbase: Option<String>,
	flag_gasprice: Option<String>,
	flag_rpc: bool,
	flag_rpcaddr: Option<String>,
	flag_rpcport: Option<u16>,
	flag_rpccorsdomain: Option<String>,
	flag_rpcapi: Option<String>,
	flag_testnet: bool,
	flag_networkid: Option<String>,
}

fn setup_log(init: &Option<String>) {
	use rlog::*;

	let mut builder = LogBuilder::new();
	builder.filter(None, LogLevelFilter::Info);

	if env::var("RUST_LOG").is_ok() {
		builder.parse(&env::var("RUST_LOG").unwrap());
	}

	if let Some(ref s) = *init {
		builder.parse(s);
	}

	let format = |record: &LogRecord| {
		let timestamp = time::strftime("%Y-%m-%d %H:%M:%S %Z", &time::now()).unwrap();
		if max_log_level() <= LogLevelFilter::Info {
			format!("{}{}", timestamp, record.args())
		} else {
			format!("{}{}:{}: {}", timestamp, record.level(), record.target(), record.args())
		}
    };
	builder.format(format);
	builder.init().unwrap();
}

#[cfg(feature = "rpc")]
fn setup_rpc_server(
	client: Arc<Client>,
	sync: Arc<EthSync>,
	secret_store: Arc<AccountService>,
	miner: Arc<Miner>,
	url: &SocketAddr,
	cors_domain: Option<String>,
	apis: Vec<&str>,
) -> RpcServer {
	use rpc::v1::*;

	let server = rpc::RpcServer::new();
	for api in apis.into_iter() {
		match api {
			"web3" => server.add_delegate(Web3Client::new().to_delegate()),
			"net" => server.add_delegate(NetClient::new(&sync).to_delegate()),
			"eth" => {
				server.add_delegate(EthClient::new(&client, &sync, &secret_store, &miner).to_delegate());
				server.add_delegate(EthFilterClient::new(&client, &miner).to_delegate());
			},
			"personal" => server.add_delegate(PersonalClient::new(&secret_store).to_delegate()),
			"ethcore" => server.add_delegate(EthcoreClient::new(&miner).to_delegate()),
			_ => {
				die!("{}: Invalid API name to be enabled.", api);
			},
		}
	}
	let start_result = server.start_http(url, cors_domain);
	match start_result {
		Err(rpc::RpcServerError::IoError(err)) => die_with_io_error(err),
		Err(e) => die!("{:?}", e),
		Ok(server) => server,
	}
}

#[cfg(feature = "webapp")]
fn setup_webapp_server(
	client: Arc<Client>,
	sync: Arc<EthSync>,
	secret_store: Arc<AccountService>,
	miner: Arc<Miner>,
	url: &SocketAddr,
	auth: Option<(String, String)>,
) -> WebappServer {
	use rpc::v1::*;

	let server = webapp::ServerBuilder::new();
	server.add_delegate(Web3Client::new().to_delegate());
	server.add_delegate(NetClient::new(&sync).to_delegate());
	server.add_delegate(EthClient::new(&client, &sync, &secret_store, &miner).to_delegate());
	server.add_delegate(EthFilterClient::new(&client, &miner).to_delegate());
	server.add_delegate(PersonalClient::new(&secret_store).to_delegate());
	server.add_delegate(EthcoreClient::new(&miner).to_delegate());
	let start_result = match auth {
		None => {
			server.start_unsecure_http(url)
		},
		Some((username, password)) => {
			server.start_basic_auth_http(url, &username, &password)
		},
	};
	match start_result {
		Err(webapp::ServerError::IoError(err)) => die_with_io_error(err),
		Err(e) => die!("{:?}", e),
		Ok(handle) => handle,
	}

}

#[cfg(not(feature = "rpc"))]
struct RpcServer;

#[cfg(not(feature = "rpc"))]
fn setup_rpc_server(
	_client: Arc<Client>,
	_sync: Arc<EthSync>,
	_secret_store: Arc<AccountService>,
	_miner: Arc<Miner>,
<<<<<<< HEAD
	_url: &SocketAddr,
	_cors_domain: &str,
=======
	_url: &str,
	_cors_domain: Option<String>,
>>>>>>> 59f98a2a
	_apis: Vec<&str>,
) -> ! {
	die!("Your Parity version has been compiled without JSON-RPC support.")
}

#[cfg(not(feature = "webapp"))]
struct WebappServer;

#[cfg(not(feature = "webapp"))]
fn setup_webapp_server(
	_client: Arc<Client>,
	_sync: Arc<EthSync>,
	_secret_store: Arc<AccountService>,
	_miner: Arc<Miner>,
	_url: &SocketAddr,
	_auth: Option<(String, String)>,
) -> ! {
	die!("Your Parity version has been compiled without WebApps support.")
}

fn print_version() {
	println!("\
Parity
  version {}
Copyright 2015, 2016 Ethcore (UK) Limited
License GPLv3+: GNU GPL version 3 or later <http://gnu.org/licenses/gpl.html>.
This is free software: you are free to change and redistribute it.
There is NO WARRANTY, to the extent permitted by law.

By Wood/Paronyan/Kotewicz/Drwięga/Volf.\
", version());
}

struct Configuration {
	args: Args
}

impl Configuration {
	fn parse() -> Self {
		Configuration {
			args: Docopt::new(USAGE).and_then(|d| d.decode()).unwrap_or_else(|e| e.exit()),
		}
	}

	fn path(&self) -> String {
		let d = self.args.flag_datadir.as_ref().unwrap_or(&self.args.flag_db_path);
		d.replace("$HOME", env::home_dir().unwrap().to_str().unwrap())
	}

	fn author(&self) -> Address {
		let d = self.args.flag_etherbase.as_ref().unwrap_or(&self.args.flag_author);
		Address::from_str(clean_0x(d)).unwrap_or_else(|_| {
			die!("{}: Invalid address for --author. Must be 40 hex characters, with or without the 0x at the beginning.", d)
		})
	}

	fn gas_floor_target(&self) -> U256 {
		let d = &self.args.flag_gas_floor_target;
		U256::from_dec_str(d).unwrap_or_else(|_| {
			die!("{}: Invalid target gas floor given. Must be a decimal unsigned 256-bit number.", d)
		})
	}

	fn gas_price(&self) -> U256 {
		match self.args.flag_gasprice.as_ref() {
			Some(d) => {
				U256::from_dec_str(d).unwrap_or_else(|_| {
					die!("{}: Invalid gas price given. Must be a decimal unsigned 256-bit number.", d)
				})
			}
			_ => {
				let usd_per_tx: f32 = FromStr::from_str(&self.args.flag_usd_per_tx).unwrap_or_else(|_| {
					die!("{}: Invalid basic transaction price given in USD. Must be a decimal number.", self.args.flag_usd_per_tx)
				});
				let usd_per_eth = match self.args.flag_usd_per_eth.as_str() {
					"etherscan" => price_info::PriceInfo::get().map_or_else(|| {
						die!("Unable to retrieve USD value of ETH from etherscan. Rerun with a different value for --usd-per-eth.")
					}, |x| x.ethusd),
					x => FromStr::from_str(x).unwrap_or_else(|_| die!("{}: Invalid ether price given in USD. Must be a decimal number.", x))
				};
				let wei_per_usd: f32 = 1.0e18 / usd_per_eth;
				let gas_per_tx: f32 = 21000.0;
				let wei_per_gas: f32 = wei_per_usd * usd_per_tx / gas_per_tx;
				info!("Using a conversion rate of Ξ1 = US${} ({} wei/gas)", usd_per_eth, wei_per_gas);
				U256::from_dec_str(&format!("{:.0}", wei_per_gas)).unwrap()
			}
		}
	}

	fn extra_data(&self) -> Bytes {
		match self.args.flag_extradata.as_ref().or(self.args.flag_extra_data.as_ref()) {
			Some(ref x) if x.len() <= 32 => x.as_bytes().to_owned(),
			None => version_data(),
			Some(ref x) => { die!("{}: Extra data must be at most 32 characters.", x); }
		}
	}

	fn keys_path(&self) -> String {
		self.args.flag_keys_path.replace("$HOME", env::home_dir().unwrap().to_str().unwrap())
	}

	fn spec(&self) -> Spec {
		if self.args.flag_testnet {
			return ethereum::new_morden();
		}
		match self.args.flag_chain.as_ref() {
			"frontier" | "homestead" | "mainnet" => ethereum::new_frontier(),
			"morden" | "testnet" => ethereum::new_morden(),
			"olympic" => ethereum::new_olympic(),
			f => Spec::load(contents(f).unwrap_or_else(|_| {
				die!("{}: Couldn't read chain specification file. Sure it exists?", f)
			}).as_ref()),
		}
	}

	fn normalize_enode(e: &str) -> Option<String> {
		if is_valid_node_url(e) {
			Some(e.to_owned())
		} else {
			None
		}
	}

	fn init_nodes(&self, spec: &Spec) -> Vec<String> {
		match self.args.flag_bootnodes {
			Some(ref x) if !x.is_empty() => x.split(',').map(|s| {
				Self::normalize_enode(s).unwrap_or_else(|| {
					die!("{}: Invalid node address format given for a boot node.", s)
				})
			}).collect(),
			Some(_) => Vec::new(),
			None => spec.nodes().clone(),
		}
	}

	fn net_addresses(&self) -> (Option<SocketAddr>, Option<SocketAddr>) {
		let listen_address = Some(SocketAddr::new(IpAddr::from_str("0.0.0.0").unwrap(), self.args.flag_port));
		let public_address = if self.args.flag_nat.starts_with("extip:") {
			let host = &self.args.flag_nat[6..];
			let host = IpAddr::from_str(host).unwrap_or_else(|_| die!("Invalid host given with `--nat extip:{}`", host));
			Some(SocketAddr::new(host, self.args.flag_port))
		} else {
			listen_address
		};
		(listen_address, public_address)
	}

	fn net_settings(&self, spec: &Spec) -> NetworkConfiguration {
		let mut ret = NetworkConfiguration::new();
		ret.nat_enabled = self.args.flag_nat == "any" || self.args.flag_nat == "upnp";
		ret.boot_nodes = self.init_nodes(spec);
		let (listen, public) = self.net_addresses();
		ret.listen_address = listen;
		ret.public_address = public;
		ret.use_secret = self.args.flag_node_key.as_ref().map(|s| Secret::from_str(&s).unwrap_or_else(|_| s.sha3()));
		ret.discovery_enabled = !self.args.flag_no_discovery && !self.args.flag_nodiscover;
		ret.ideal_peers = self.args.flag_maxpeers.unwrap_or(self.args.flag_peers) as u32;
		let mut net_path = PathBuf::from(&self.path());
		net_path.push("network");
		ret.config_path = Some(net_path.to_str().unwrap().to_owned());
		ret
	}

	fn find_best_db(&self, spec: &Spec) -> Option<journaldb::Algorithm> {
		let mut ret = None;
		let mut latest_era = None;
		let jdb_types = [journaldb::Algorithm::Archive, journaldb::Algorithm::EarlyMerge, journaldb::Algorithm::OverlayRecent, journaldb::Algorithm::RefCounted];
		for i in jdb_types.into_iter() {
			let db = journaldb::new(&append_path(&get_db_path(&Path::new(&self.path()), *i, spec.genesis_header().hash()), "state"), *i);
			trace!(target: "parity", "Looking for best DB: {} at {:?}", i, db.latest_era());
			match (latest_era, db.latest_era()) {
				(Some(best), Some(this)) if best >= this => {}
				(_, None) => {}
				(_, Some(this)) => {
					latest_era = Some(this);
					ret = Some(*i);
				}
			}
		}
		ret
	}

	fn client_config(&self, spec: &Spec) -> ClientConfig {
		let mut client_config = ClientConfig::default();
		match self.args.flag_cache {
			Some(mb) => {
				client_config.blockchain.max_cache_size = mb * 1024 * 1024;
				client_config.blockchain.pref_cache_size = client_config.blockchain.max_cache_size * 3 / 4;
			}
			None => {
				client_config.blockchain.pref_cache_size = self.args.flag_cache_pref_size;
				client_config.blockchain.max_cache_size = self.args.flag_cache_max_size;
			}
		}
		client_config.pruning = match self.args.flag_pruning.as_str() {
			"archive" => journaldb::Algorithm::Archive,
			"light" => journaldb::Algorithm::EarlyMerge,
			"fast" => journaldb::Algorithm::OverlayRecent,
			"basic" => journaldb::Algorithm::RefCounted,
			"auto" => self.find_best_db(spec).unwrap_or(journaldb::Algorithm::OverlayRecent),
			_ => { die!("Invalid pruning method given."); }
		};
		trace!(target: "parity", "Using pruning strategy of {}", client_config.pruning);
		client_config.name = self.args.flag_identity.clone();
		client_config.queue.max_mem_use = self.args.flag_queue_max_size;
		client_config
	}

	fn sync_config(&self, spec: &Spec) -> SyncConfig {
		let mut sync_config = SyncConfig::default();
		sync_config.network_id = self.args.flag_network_id.as_ref().or(self.args.flag_networkid.as_ref()).map_or(spec.network_id(), |id| {
			U256::from_str(id).unwrap_or_else(|_| die!("{}: Invalid index given with --network-id/--networkid", id))
		});
		sync_config
	}

	fn execute(&self) {
		if self.args.flag_version {
			print_version();
			return;
		}

		match ::upgrade::upgrade(Some(&self.path())) {
			Ok(upgrades_applied) => {
				if upgrades_applied > 0 {
					println!("Executed {} upgrade scripts - ok", upgrades_applied);
				}
			},
			Err(e) => {
				die!("Error upgrading parity data: {:?}", e);
			}
		}

		if self.args.cmd_daemon {
			Daemonize::new()
				.pid_file(self.args.arg_pid_file.clone())
				.chown_pid_file(true)
				.start()
				.unwrap_or_else(|e| die!("Couldn't daemonize; {}", e));
		}
		if self.args.cmd_account {
			self.execute_account_cli();
			return;
		}
		self.execute_client();
	}

	fn execute_account_cli(&self) {
		use util::keys::store::SecretStore;
		use rpassword::read_password;
		let mut secret_store = SecretStore::new_in(Path::new(&self.keys_path()));
		if self.args.cmd_new {
			println!("Please note that password is NOT RECOVERABLE.");
			print!("Type password: ");
			let password = read_password().unwrap();
			print!("Repeat password: ");
			let password_repeat = read_password().unwrap();
			if password != password_repeat {
				println!("Passwords do not match!");
				return;
			}
			println!("New account address:");
			let new_address = secret_store.new_account(&password).unwrap();
			println!("{:?}", new_address);
			return;
		}
		if self.args.cmd_list {
			println!("Known addresses:");
			for &(addr, _) in &secret_store.accounts().unwrap() {
				println!("{:?}", addr);
			}
		}
	}

	fn account_service(&self) -> AccountService {
		// Secret Store
		let passwords = self.args.flag_password.iter().flat_map(|filename| {
			BufReader::new(&File::open(filename).unwrap_or_else(|_| die!("{} Unable to read password file. Ensure it exists and permissions are correct.", filename)))
				.lines()
				.map(|l| l.unwrap())
				.collect::<Vec<_>>()
				.into_iter()
		}).collect::<Vec<_>>();
		let account_service = AccountService::new_in(Path::new(&self.keys_path()));
		if let Some(ref unlocks) = self.args.flag_unlock {
			for d in unlocks.split(',') {
				let a = Address::from_str(clean_0x(&d)).unwrap_or_else(|_| {
					die!("{}: Invalid address for --unlock. Must be 40 hex characters, without the 0x at the beginning.", d)
				});
				if passwords.iter().find(|p| account_service.unlock_account_no_expire(&a, p).is_ok()).is_none() {
					die!("No password given to unlock account {}. Pass the password using `--password`.", a);
				}
			}
		}
		account_service
	}

	fn execute_client(&self) {
		// Setup panic handler
		let panic_handler = PanicHandler::new_in_arc();

		// Setup logging
		setup_log(&self.args.flag_logging);
		// Raise fdlimit
		unsafe { ::fdlimit::raise_fd_limit(); }

		let spec = self.spec();
		let net_settings = self.net_settings(&spec);
		let sync_config = self.sync_config(&spec);
		let client_config = self.client_config(&spec);

		// Secret Store
		let account_service = Arc::new(self.account_service());

		// Build client
		let mut service = ClientService::start(
			client_config, spec, net_settings, &Path::new(&self.path())
		).unwrap_or_else(|e| die_with_error(e));

		panic_handler.forward_from(&service);
		let client = service.client();

		// Miner
		let miner = Miner::new(self.args.flag_force_sealing);
		miner.set_author(self.author());
		miner.set_gas_floor_target(self.gas_floor_target());
		miner.set_extra_data(self.extra_data());
		miner.set_minimal_gas_price(self.gas_price());

		// Sync
		let sync = EthSync::register(service.network(), sync_config, client.clone(), miner.clone());

		// Setup rpc
		let rpc_server = if self.args.flag_jsonrpc || self.args.flag_rpc {
			let apis = self.args.flag_rpcapi.as_ref().unwrap_or(&self.args.flag_jsonrpc_apis);
			let url = format!("{}:{}",
				match self.args.flag_rpcaddr.as_ref().unwrap_or(&self.args.flag_jsonrpc_interface).as_str() {
					"all" => "0.0.0.0",
					"local" => "127.0.0.1",
					x => x,
				},
				self.args.flag_rpcport.unwrap_or(self.args.flag_jsonrpc_port)
			);
			let addr = SocketAddr::from_str(&url).unwrap_or_else(|_| die!("{}: Invalid JSONRPC listen host/port given.", url));
			let cors_domain = self.args.flag_jsonrpc_cors.clone().or(self.args.flag_rpccorsdomain.clone());

			Some(setup_rpc_server(
				service.client(),
				sync.clone(),
				account_service.clone(),
				miner.clone(),
				&addr,
				cors_domain,
				apis.split(',').collect()
			))
		} else {
			None
		};

		let webapp_server = if self.args.flag_webapp {
			let url = format!("{}:{}",
				match self.args.flag_webapp_interface.as_str() {
					"all" => "0.0.0.0",
					"local" => "127.0.0.1",
					x => x,
				},
				self.args.flag_webapp_port
			);
			let addr = SocketAddr::from_str(&url).unwrap_or_else(|_| die!("{}: Invalid Webapps listen host/port given.", url));
			let auth = self.args.flag_webapp_user.as_ref().map(|username| {
				let password = self.args.flag_webapp_pass.as_ref().map_or_else(|| {
					use rpassword::read_password;
					println!("Type password for WebApps server (user: {}): ", username);
					let pass = read_password().unwrap();
					println!("OK, got it. Starting server...");
					pass
				}, |pass| pass.to_owned());
				(username.to_owned(), password)
			});

			Some(setup_webapp_server(
				service.client(),
				sync.clone(),
				account_service.clone(),
				miner.clone(),
				&addr,
				auth,
			))
		} else {
			None
		};

		// Register IO handler
		let io_handler  = Arc::new(ClientIoHandler {
			client: service.client(),
			info: Default::default(),
			sync: sync.clone(),
			accounts: account_service.clone(),
		});
		service.io().register_handler(io_handler).expect("Error registering IO handler");

		// Handle exit
		wait_for_exit(panic_handler, rpc_server, webapp_server);
	}
}

fn wait_for_exit(panic_handler: Arc<PanicHandler>, _rpc_server: Option<RpcServer>, _webapp_server: Option<WebappServer>) {
	let exit = Arc::new(Condvar::new());

	// Handle possible exits
	let e = exit.clone();
	CtrlC::set_handler(move || { e.notify_all(); });

	// Handle panics
	let e = exit.clone();
	panic_handler.on_panic(move |_reason| { e.notify_all(); });

	// Wait for signal
	let mutex = Mutex::new(());
	let _ = exit.wait(mutex.lock().unwrap()).unwrap();
	info!("Finishing work, please wait...");
}

fn die_with_error(e: ethcore::error::Error) -> ! {
	use ethcore::error::Error;

	match e {
		Error::Util(UtilError::StdIo(e)) => die_with_io_error(e),
		_ => die!("{:?}", e),
	}
}
fn die_with_io_error(e: std::io::Error) -> ! {
	match e.kind() {
		std::io::ErrorKind::PermissionDenied => {
			die!("No permissions to bind to specified port.")
		},
		std::io::ErrorKind::AddrInUse => {
			die!("Specified address is already in use. Please make sure that nothing is listening on the same port or try using a different one.")
		},
		std::io::ErrorKind::AddrNotAvailable => {
			die!("Could not use specified interface or given address is invalid.")
		},
		_ => die!("{:?}", e),
	}
}

fn main() {

	Configuration::parse().execute();
}

struct Informant {
	chain_info: RwLock<Option<BlockChainInfo>>,
	cache_info: RwLock<Option<BlockChainCacheSize>>,
	report: RwLock<Option<ClientReport>>,
}

impl Default for Informant {
	fn default() -> Self {
		Informant {
			chain_info: RwLock::new(None),
			cache_info: RwLock::new(None),
			report: RwLock::new(None),
		}
	}
}

impl Informant {
	fn format_bytes(b: usize) -> String {
		match binary_prefix(b as f64) {
			Standalone(bytes)   => format!("{} bytes", bytes),
			Prefixed(prefix, n) => format!("{:.0} {}B", n, prefix),
		}
	}

	pub fn tick(&self, client: &Client, sync: &EthSync) {
		// 5 seconds betwen calls. TODO: calculate this properly.
		let dur = 5usize;

		let chain_info = client.chain_info();
		let queue_info = client.queue_info();
		let cache_info = client.blockchain_cache_info();
		let sync_info = sync.status();

		let mut write_report = self.report.write().unwrap();
		let report = client.report();

		if let (_, _, &Some(ref last_report)) = (
			self.chain_info.read().unwrap().deref(),
			self.cache_info.read().unwrap().deref(),
			write_report.deref()
		) {
			println!("[ #{} {} ]---[ {} blk/s | {} tx/s | {} gas/s  //··· {}/{} peers, #{}, {}+{} queued ···// mem: {} db, {} chain, {} queue, {} sync ]",
				chain_info.best_block_number,
				chain_info.best_block_hash,
				(report.blocks_imported - last_report.blocks_imported) / dur,
				(report.transactions_applied - last_report.transactions_applied) / dur,
				(report.gas_processed - last_report.gas_processed) / From::from(dur),

				sync_info.num_active_peers,
				sync_info.num_peers,
				sync_info.last_imported_block_number.unwrap_or(chain_info.best_block_number),
				queue_info.unverified_queue_size,
				queue_info.verified_queue_size,

				Informant::format_bytes(report.state_db_mem),
				Informant::format_bytes(cache_info.total()),
				Informant::format_bytes(queue_info.mem_used),
				Informant::format_bytes(sync_info.mem_used),
			);
		}

		*self.chain_info.write().unwrap().deref_mut() = Some(chain_info);
		*self.cache_info.write().unwrap().deref_mut() = Some(cache_info);
		*write_report.deref_mut() = Some(report);
	}
}

const INFO_TIMER: TimerToken = 0;

const ACCOUNT_TICK_TIMER: TimerToken = 10;
const ACCOUNT_TICK_MS: u64 = 60000;

struct ClientIoHandler {
	client: Arc<Client>,
	sync: Arc<EthSync>,
	accounts: Arc<AccountService>,
	info: Informant,
}

impl IoHandler<NetSyncMessage> for ClientIoHandler {
	fn initialize(&self, io: &IoContext<NetSyncMessage>) {
		io.register_timer(INFO_TIMER, 5000).expect("Error registering timer");
		io.register_timer(ACCOUNT_TICK_TIMER, ACCOUNT_TICK_MS).expect("Error registering account timer");

	}

	fn timeout(&self, _io: &IoContext<NetSyncMessage>, timer: TimerToken) {
		match timer {
			INFO_TIMER => { self.info.tick(&self.client, &self.sync); }
			ACCOUNT_TICK_TIMER => { self.accounts.tick(); },
			_ => {}
		}
	}
}

/// Parity needs at least 1 test to generate coverage reports correctly.
#[test]
fn if_works() {
}<|MERGE_RESOLUTION|>--- conflicted
+++ resolved
@@ -383,13 +383,8 @@
 	_sync: Arc<EthSync>,
 	_secret_store: Arc<AccountService>,
 	_miner: Arc<Miner>,
-<<<<<<< HEAD
 	_url: &SocketAddr,
-	_cors_domain: &str,
-=======
-	_url: &str,
 	_cors_domain: Option<String>,
->>>>>>> 59f98a2a
 	_apis: Vec<&str>,
 ) -> ! {
 	die!("Your Parity version has been compiled without JSON-RPC support.")
