--- conflicted
+++ resolved
@@ -34,7 +34,7 @@
 	Kovan,
 	Olympic,
 	Classic,
-  Expanse,
+	Expanse,
 	Musicoin,
 	Dev,
 	Custom(String),
@@ -57,7 +57,7 @@
 			"ropsten" => SpecType::Ropsten,
 			"kovan" | "testnet" => SpecType::Kovan,
 			"olympic" => SpecType::Olympic,
-      "expanse" => SpecType::Expanse,
+			"expanse" => SpecType::Expanse,
 			"musicoin" => SpecType::Musicoin,
 			"dev" => SpecType::Dev,
 			other => SpecType::Custom(other.into()),
@@ -74,7 +74,7 @@
 			SpecType::Ropsten => "ropsten",
 			SpecType::Olympic => "olympic",
 			SpecType::Classic => "classic",
-      SpecType::Expanse => "expanse",
+			SpecType::Expanse => "expanse",
 			SpecType::Musicoin => "musicoin",
 			SpecType::Kovan => "kovan",
 			SpecType::Dev => "dev",
@@ -87,24 +87,14 @@
 	pub fn spec<'a, T: Into<SpecParams<'a>>>(&self, params: T) -> Result<Spec, String> {
 		let params = params.into();
 		match *self {
-<<<<<<< HEAD
-			SpecType::Foundation => Ok(ethereum::new_foundation(cache_dir)),
-			SpecType::Morden => Ok(ethereum::new_morden(cache_dir)),
-			SpecType::Ropsten => Ok(ethereum::new_ropsten(cache_dir)),
-			SpecType::Olympic => Ok(ethereum::new_olympic(cache_dir)),
-			SpecType::Classic => Ok(ethereum::new_classic(cache_dir)),
-      SpecType::Expanse => Ok(ethereum::new_expanse(cache_dir)),
-			SpecType::Musicoin => Ok(ethereum::new_musicoin(cache_dir)),
-			SpecType::Kovan => Ok(ethereum::new_kovan(cache_dir)),
-=======
 			SpecType::Foundation => Ok(ethereum::new_foundation(params)),
 			SpecType::Morden => Ok(ethereum::new_morden(params)),
 			SpecType::Ropsten => Ok(ethereum::new_ropsten(params)),
 			SpecType::Olympic => Ok(ethereum::new_olympic(params)),
 			SpecType::Classic => Ok(ethereum::new_classic(params)),
 			SpecType::Expanse => Ok(ethereum::new_expanse(params)),
+			SpecType::Musicoin => Ok(ethereum::new_musicoin(params)),
 			SpecType::Kovan => Ok(ethereum::new_kovan(params)),
->>>>>>> cc759530
 			SpecType::Dev => Ok(Spec::new_instant()),
 			SpecType::Custom(ref filename) => {
 				let file = fs::File::open(filename).map_err(|e| format!("Could not load specification file at {}: {}", filename, e))?;
@@ -116,7 +106,7 @@
 	pub fn legacy_fork_name(&self) -> Option<String> {
 		match *self {
 			SpecType::Classic => Some("classic".to_owned()),
-      SpecType::Expanse => Some("expanse".to_owned()),
+			SpecType::Expanse => Some("expanse".to_owned()),
 			SpecType::Musicoin => Some("musicoin".to_owned()),
 			_ => None,
 		}
@@ -367,7 +357,7 @@
 		assert_eq!(format!("{}", SpecType::Morden), "morden");
 		assert_eq!(format!("{}", SpecType::Olympic), "olympic");
 		assert_eq!(format!("{}", SpecType::Classic), "classic");
-    assert_eq!(format!("{}", SpecType::Expanse), "expanse");
+		assert_eq!(format!("{}", SpecType::Expanse), "expanse");
 		assert_eq!(format!("{}", SpecType::Musicoin), "musicoin");
 		assert_eq!(format!("{}", SpecType::Kovan), "kovan");
 		assert_eq!(format!("{}", SpecType::Dev), "dev");
