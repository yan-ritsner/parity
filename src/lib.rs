--- conflicted
+++ resolved
@@ -14,12 +14,9 @@
 pub mod vector;
 pub mod db;
 pub mod sha3;
-<<<<<<< HEAD
 pub mod hashdb;
 pub mod memorydb;
-=======
 pub mod bloom;
->>>>>>> 815e01a7
 
 //pub mod network;
 
