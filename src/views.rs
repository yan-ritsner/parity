--- conflicted
+++ resolved
@@ -113,13 +113,8 @@
 	pub fn difficulty(&self) -> U256 { self.rlp.val_at(7) }
 
 	/// Returns block number.
-<<<<<<< HEAD
-	pub fn number(&self) -> U256 { self.rlp.val_at(8) }
-
-=======
-	pub fn number(&self) -> usize { self.rlp.val_at(8) }
+	pub fn number(&self) -> BlockNumber { self.rlp.val_at(8) }
 	
->>>>>>> 0d5aaa69
 	/// Returns block gas limit.
 	pub fn gas_limit(&self) -> U256 { self.rlp.val_at(9) }
 
