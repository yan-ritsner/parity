--- conflicted
+++ resolved
@@ -87,11 +87,7 @@
 		*self.author.write() = author;
 	}
 
-<<<<<<< HEAD
-	fn set_consensus_signer(&self, address: Address, password: String) -> Result<(), AccountError> {
-=======
 	fn set_engine_signer(&self, address: Address, password: String) -> Result<(), AccountError> {
->>>>>>> b089aa7a
 		*self.author.write() = address;
 		*self.password.write() = password;
 		Ok(())
