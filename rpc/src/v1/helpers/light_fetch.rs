// Copyright 2015-2017 Parity Technologies (UK) Ltd.
// This file is part of Parity.

// Parity is free software: you can redistribute it and/or modify
// it under the terms of the GNU General Public License as published by
// the Free Software Foundation, either version 3 of the License, or
// (at your option) any later version.

// Parity is distributed in the hope that it will be useful,
// but WITHOUT ANY WARRANTY; without even the implied warranty of
// MERCHANTABILITY or FITNESS FOR A PARTICULAR PURPOSE.  See the
// GNU General Public License for more details.

// You should have received a copy of the GNU General Public License
// along with Parity.  If not, see <http://www.gnu.org/licenses/>.

//! Helpers for fetching blockchain data either from the light client or the network.

use std::sync::Arc;

use ethcore::basic_account::BasicAccount;
use ethcore::encoded;
use ethcore::executed::{Executed, ExecutionError};
use ethcore::ids::BlockId;
use ethcore::filter::Filter as EthcoreFilter;
use ethcore::transaction::{Action, Transaction as EthTransaction, SignedTransaction};
use ethcore::receipt::Receipt;

use jsonrpc_core::{BoxFuture, Error};
use jsonrpc_core::futures::{future, Future};
use jsonrpc_core::futures::future::Either;
use jsonrpc_macros::Trailing;

use light::cache::Cache;
use light::client::LightChainClient;
use light::cht;
use light::on_demand::{request, OnDemand, HeaderRef, Request as OnDemandRequest, Response as OnDemandResponse};
use light::request::Field;

use ethsync::LightSync;
use bigint::prelude::U256;
use hash::H256;
use util::Address;
use parking_lot::Mutex;

use v1::helpers::{CallRequest as CallRequestHelper, errors, dispatch};
use v1::types::{BlockNumber, CallRequest, Log, Transaction};

const NO_INVALID_BACK_REFS: &'static str = "Fails only on invalid back-references; back-references here known to be valid; qed";

/// Helper for fetching blockchain data either from the light client or the network
/// as necessary.
#[derive(Clone)]
pub struct LightFetch {
	/// The light client.
	pub client: Arc<LightChainClient>,
	/// The on-demand request service.
	pub on_demand: Arc<OnDemand>,
	/// Handle to the network.
	pub sync: Arc<LightSync>,
	/// The light data cache.
	pub cache: Arc<Mutex<Cache>>,
}

/// Extract a transaction at given index.
pub fn extract_transaction_at_index(block: encoded::Block, index: usize, eip86_transition: u64) -> Option<Transaction> {
	block.transactions().into_iter().nth(index)
		.and_then(|tx| SignedTransaction::new(tx).ok())
		.map(|tx| Transaction::from_signed(tx, block.number(), eip86_transition))
		.map(|mut tx| {
			tx.block_hash = Some(block.hash().into());
			tx.transaction_index = Some(index.into());
			tx
		})
}


/// Type alias for convenience.
pub type ExecutionResult = Result<Executed, ExecutionError>;

// extract the header indicated by the given `HeaderRef` from the given responses.
// fails only if they do not correspond.
fn extract_header(res: &[OnDemandResponse], header: HeaderRef) -> Option<encoded::Header> {
	match header {
		HeaderRef::Stored(hdr) => Some(hdr),
		HeaderRef::Unresolved(idx, _) => match res.get(idx) {
			Some(&OnDemandResponse::HeaderByHash(ref hdr)) => Some(hdr.clone()),
			_ => None,
		},
	}
}

impl LightFetch {
	// push the necessary requests onto the request chain to get the header by the given ID.
	// yield a header reference which other requests can use.
	fn make_header_requests(&self, id: BlockId, reqs: &mut Vec<OnDemandRequest>) -> Result<HeaderRef, Error> {
		if let Some(h) = self.client.block_header(id) {
			return Ok(h.into());
		}

		match id {
			BlockId::Number(n) => {
				let cht_root = cht::block_to_cht_number(n).and_then(|cn| self.client.cht_root(cn as usize));
				match cht_root {
					None => Err(errors::unknown_block()),
					Some(root) => {
						let req = request::HeaderProof::new(n, root)
							.expect("only fails for 0; client always stores genesis; client already queried; qed");

						let idx = reqs.len();
						let hash_ref = Field::back_ref(idx, 0);
						reqs.push(req.into());
						reqs.push(request::HeaderByHash(hash_ref.clone()).into());

						Ok(HeaderRef::Unresolved(idx + 1, hash_ref))
					}
				}
			}
			BlockId::Hash(h) => {
				reqs.push(request::HeaderByHash(h.into()).into());

				let idx = reqs.len();
				Ok(HeaderRef::Unresolved(idx, h.into()))
			}
			_ => Err(errors::unknown_block()) // latest, earliest, and pending will have all already returned.
		}
	}

	/// Get a block header from the on demand service or client, or error.
	pub fn header(&self, id: BlockId) -> BoxFuture<encoded::Header, Error> {
		let mut reqs = Vec::new();
		let header_ref = match self.make_header_requests(id, &mut reqs) {
			Ok(r) => r,
			Err(e) => return Box::new(future::err(e)),
		};

		let maybe_future = self.sync.with_context(move |ctx| {
			Box::new(self.on_demand.request_raw(ctx, reqs)
				.expect("all back-references known to be valid; qed")
				.map(|res| extract_header(&res, header_ref)
					.expect("these responses correspond to requests that header_ref belongs to. \
							 therefore it will not fail; qed"))
				.map_err(errors::on_demand_cancel))
		});

		match maybe_future {
			Some(recv) => recv,
			None => Box::new(future::err(errors::network_disabled()))
		}
	}

	/// helper for getting account info at a given block.
	/// `None` indicates the account doesn't exist at the given block.
	pub fn account(&self, address: Address, id: BlockId) -> BoxFuture<Option<BasicAccount>, Error> {
		let mut reqs = Vec::new();
		let header_ref = match self.make_header_requests(id, &mut reqs) {
			Ok(r) => r,
			Err(e) => return Box::new(future::err(e)),
		};

		reqs.push(request::Account { header: header_ref, address: address }.into());

		let maybe_future = self.sync.with_context(move |ctx| {
			Box::new(self.on_demand.request_raw(ctx, reqs)
				.expect("all back-references known to be valid; qed")
				.map(|mut res| match res.pop() {
					Some(OnDemandResponse::Account(acc)) => acc,
					_ => panic!("responses correspond directly with requests in amount and type; qed"),
				})
				.map_err(errors::on_demand_cancel))
		});

		match maybe_future {
			Some(recv) => recv,
			None => Box::new(future::err(errors::network_disabled()))
		}
	}

	/// helper for getting proved execution.
	pub fn proved_execution(&self, req: CallRequest, num: Trailing<BlockNumber>) -> BoxFuture<ExecutionResult, Error> {
		const DEFAULT_GAS_PRICE: u64 = 21_000;
		// starting gas when gas not provided.
		const START_GAS: u64 = 50_000;

		let (sync, on_demand, client) = (self.sync.clone(), self.on_demand.clone(), self.client.clone());
		let req: CallRequestHelper = req.into();
		let id = num.unwrap_or_default().into();

		let from = req.from.unwrap_or(Address::zero());
		let nonce_fut = match req.nonce {
			Some(nonce) => Either::A(future::ok(Some(nonce))),
			None => Either::B(self.account(from, id).map(|acc| acc.map(|a| a.nonce))),
		};

		let gas_price_fut = match req.gas_price {
			Some(price) => Either::A(future::ok(price)),
			None => Either::B(dispatch::fetch_gas_price_corpus(
				self.sync.clone(),
				self.client.clone(),
				self.on_demand.clone(),
				self.cache.clone(),
			).map(|corp| match corp.median() {
				Some(median) => *median,
				None => DEFAULT_GAS_PRICE.into(),
			}))
		};

		// if nonce resolves, this should too since it'll be in the LRU-cache.
		let header_fut = self.header(id);

		// fetch missing transaction fields from the network.
		Box::new(nonce_fut.join(gas_price_fut).and_then(move |(nonce, gas_price)| {
			let action = req.to.map_or(Action::Create, Action::Call);
			let value = req.value.unwrap_or_else(U256::zero);
			let data = req.data.unwrap_or_default();

			future::done(match (nonce, req.gas) {
				(Some(n), Some(gas)) => Ok((true, EthTransaction {
					nonce: n,
					action: action,
					gas: gas,
					gas_price: gas_price,
					value: value,
					data: data,
				})),
				(Some(n), None) => Ok((false, EthTransaction {
					nonce: n,
					action: action,
					gas: START_GAS.into(),
					gas_price: gas_price,
					value: value,
					data: data,
				})),
				(None, _) => Err(errors::unknown_block()),
			})
		}).join(header_fut).and_then(move |((gas_known, tx), hdr)| {
			// then request proved execution.
			// TODO: get last-hashes from network.
			let env_info = match client.env_info(id) {
				Some(env_info) => env_info,
				_ => return Either::A(future::err(errors::unknown_block())),
			};

			Either::B(execute_tx(gas_known, ExecuteParams {
				from: from,
				tx: tx,
				hdr: hdr,
				env_info: env_info,
				engine: client.engine().clone(),
				on_demand: on_demand,
				sync: sync,
			}))
		}))
	}

	/// get a block itself. fails on unknown block ID.
	pub fn block(&self, id: BlockId) -> BoxFuture<encoded::Block, Error> {
		let mut reqs = Vec::new();
		let header_ref = match self.make_header_requests(id, &mut reqs) {
			Ok(r) => r,
			Err(e) => return Box::new(future::err(e)),
		};

		reqs.push(request::Body(header_ref).into());

		let maybe_future = self.sync.with_context(move |ctx| {
<<<<<<< HEAD
			self.on_demand.request_raw(ctx, reqs)
				.expect(NO_INVALID_BACK_REFS)
=======
			Box::new(self.on_demand.request_raw(ctx, reqs)
				.expect("all back-references known to be valid; qed")
>>>>>>> 3f520b86
				.map(|mut res| match res.pop() {
					Some(OnDemandResponse::Body(b)) => b,
					_ => panic!("responses correspond directly with requests in amount and type; qed"),
				})
				.map_err(errors::on_demand_cancel))
		});

		match maybe_future {
			Some(recv) => recv,
			None => Box::new(future::err(errors::network_disabled()))
		}
	}

	/// get the block receipts. fails on unknown block ID.
	pub fn receipts(&self, id: BlockId) -> BoxFuture<Vec<Receipt>, Error> {
		let mut reqs = Vec::new();
		let header_ref = match self.make_header_requests(id, &mut reqs) {
			Ok(r) => r,
			Err(e) => return future::err(e).boxed(),
		};

		reqs.push(request::BlockReceipts(header_ref).into());

		let maybe_future = self.sync.with_context(move |ctx| {
			self.on_demand.request_raw(ctx, reqs)
				.expect(NO_INVALID_BACK_REFS)
				.map(|mut res| match res.pop() {
					Some(OnDemandResponse::Receipts(b)) => b,
					_ => panic!("responses correspond directly with requests in amount and type; qed"),
				})
				.map_err(errors::on_demand_cancel)
				.boxed()
		});

		match maybe_future {
			Some(recv) => recv,
			None => future::err(errors::network_disabled()).boxed()
		}
	}

	/// get transaction logs
	pub fn logs(&self, filter: EthcoreFilter) -> BoxFuture<Vec<Log>, Error> {
		use std::collections::BTreeMap;
		use jsonrpc_core::futures::stream::{self, Stream};

		// early exit for "to" block before "from" block.
		let best_number = self.client.chain_info().best_block_number;
		let block_number = |id| match id {
			BlockId::Earliest => Some(0),
			BlockId::Latest | BlockId::Pending => Some(best_number),
			BlockId::Hash(h) => self.client.block_header(BlockId::Hash(h)).map(|hdr| hdr.number()),
			BlockId::Number(x) => Some(x),
		};

		match (block_number(filter.to_block), block_number(filter.from_block)) {
			(Some(to), Some(from)) if to < from => return Box::new(future::ok(Vec::new())),
			(Some(_), Some(_)) => {},
			_ => return Box::new(future::err(errors::unknown_block())),
		}

		let maybe_future = self.sync.with_context(move |ctx| {
			// find all headers which match the filter, and fetch the receipts for each one.
			// match them with their numbers for easy sorting later.
			let bit_combos = filter.bloom_possibilities();
			let receipts_futures: Vec<_> = self.client.ancestry_iter(filter.to_block)
				.take_while(|ref hdr| BlockId::Number(hdr.number()) != filter.from_block)
				.take_while(|ref hdr| BlockId::Hash(hdr.hash()) != filter.from_block)
				.filter(|ref hdr| {
					let hdr_bloom = hdr.log_bloom();
					bit_combos.iter().find(|&bloom| hdr_bloom & *bloom == *bloom).is_some()
				})
				.map(|hdr| (hdr.number(), request::BlockReceipts(hdr.into())))
				.map(|(num, req)| self.on_demand.request(ctx, req).expect(NO_INVALID_BACK_REFS).map(move |x| (num, x)))
				.collect();

			// as the receipts come in, find logs within them which match the filter.
			// insert them into a BTreeMap to maintain order by number and block index.
			stream::futures_unordered(receipts_futures)
				.fold(BTreeMap::new(), move |mut matches, (num, receipts)| {
					for (block_index, log) in receipts.into_iter().flat_map(|r| r.logs).enumerate() {
						if filter.matches(&log) {
							matches.insert((num, block_index), log.into());
						}
					}
					future::ok(matches)
				}) // and then collect them into a vector.
				.map(|matches| matches.into_iter().map(|(_, v)| v).collect())
				.map_err(errors::on_demand_cancel)
		});

		match maybe_future {
			Some(fut) => Box::new(fut),
			None => Box::new(future::err(errors::network_disabled())),
		}
	}

	// get a transaction by hash. also returns the index in the block.
	// only returns transactions in the canonical chain.
	pub fn transaction_by_hash(&self, tx_hash: H256, eip86_transition: u64)
		-> BoxFuture<Option<(Transaction, usize)>, Error>
	{
		let params = (self.sync.clone(), self.on_demand.clone());
		let fetcher: Self = self.clone();

		Box::new(future::loop_fn(params, move |(sync, on_demand)| {
			let maybe_future = sync.with_context(|ctx| {
				let req = request::TransactionIndex(tx_hash.clone().into());
				on_demand.request(ctx, req)
			});

			let eventual_index = match maybe_future {
				Some(e) => e.expect(NO_INVALID_BACK_REFS).map_err(errors::on_demand_cancel),
				None => return Either::A(future::err(errors::network_disabled())),
			};

			let fetcher = fetcher.clone();
			let extract_transaction = eventual_index.and_then(move |index| {
				// check that the block is known by number.
				// that ensures that it is within the chain that we are aware of.
				fetcher.block(BlockId::Number(index.num)).then(move |blk| match blk {
					Ok(blk) => {
						// if the block is known by number, make sure the
						// index from earlier isn't garbage.

						if blk.hash() != index.hash {
							// index is on a different chain from us.
							return Ok(future::Loop::Continue((sync, on_demand)))
						}

						let index = index.index as usize;
						let transaction = extract_transaction_at_index(blk, index, eip86_transition);

						if transaction.as_ref().map_or(true, |tx| tx.hash != tx_hash.into()) {
							// index is actively wrong: indicated block has
							// fewer transactions than necessary or the transaction
							// at that index had a different hash.
							// TODO: punish peer/move into OnDemand somehow?
							Ok(future::Loop::Continue((sync, on_demand)))
						} else {
							let transaction = transaction.map(move |tx| (tx, index));
							Ok(future::Loop::Break(transaction))
						}
					}
					Err(ref e) if e == &errors::unknown_block() => {
						// block by number not in the canonical chain.
						Ok(future::Loop::Break(None))
					}
					Err(e) => Err(e),
				})
			});

			Either::B(extract_transaction)
		}))
	}
}

#[derive(Clone)]
struct ExecuteParams {
	from: Address,
	tx: EthTransaction,
	hdr: encoded::Header,
	env_info: ::vm::EnvInfo,
	engine: Arc<::ethcore::engines::EthEngine>,
	on_demand: Arc<OnDemand>,
	sync: Arc<LightSync>,
}

// has a peer execute the transaction with given params. If `gas_known` is false,
// this will double the gas on each `OutOfGas` error.
fn execute_tx(gas_known: bool, params: ExecuteParams) -> BoxFuture<ExecutionResult, Error> {
	if !gas_known {
		Box::new(future::loop_fn(params, |mut params| {
			execute_tx(true, params.clone()).and_then(move |res| {
				match res {
					Ok(executed) => {
						// TODO: how to distinguish between actual OOG and
						// exception?
						if executed.exception.is_some() {
							let old_gas = params.tx.gas;
							params.tx.gas = params.tx.gas * 2.into();
							if params.tx.gas > params.hdr.gas_limit() {
								params.tx.gas = old_gas;
							} else {
								return Ok(future::Loop::Continue(params))
							}
						}

						Ok(future::Loop::Break(Ok(executed)))
					}
					failed => Ok(future::Loop::Break(failed)),
				}
			})
		}))
	} else {
		trace!(target: "light_fetch", "Placing execution request for {} gas in on_demand",
			params.tx.gas);

		let request = request::TransactionProof {
			tx: params.tx.fake_sign(params.from),
			header: params.hdr.into(),
			env_info: params.env_info,
			engine: params.engine,
		};

		let on_demand = params.on_demand;
		let proved_future = params.sync.with_context(move |ctx| {
			on_demand
				.request(ctx, request)
				.expect("no back-references; therefore all back-refs valid; qed")
				.map_err(errors::on_demand_cancel)
		});

		match proved_future {
			Some(fut) => Box::new(fut),
			None => Box::new(future::err(errors::network_disabled())),
		}
	}
}<|MERGE_RESOLUTION|>--- conflicted
+++ resolved
@@ -264,13 +264,8 @@
 		reqs.push(request::Body(header_ref).into());
 
 		let maybe_future = self.sync.with_context(move |ctx| {
-<<<<<<< HEAD
-			self.on_demand.request_raw(ctx, reqs)
+			Box::new(self.on_demand.request_raw(ctx, reqs)
 				.expect(NO_INVALID_BACK_REFS)
-=======
-			Box::new(self.on_demand.request_raw(ctx, reqs)
-				.expect("all back-references known to be valid; qed")
->>>>>>> 3f520b86
 				.map(|mut res| match res.pop() {
 					Some(OnDemandResponse::Body(b)) => b,
 					_ => panic!("responses correspond directly with requests in amount and type; qed"),
